#!/bin/zsh --no-rcs
# shellcheck shell=bash

####################################################################################################
#
# Mac Health Check
#
# A practical and user-friendly approach to surfacing Mac compliance information directly to end-users
# via Jamf Pro Self Service
#
# https://snelson.us/mhc
#
# Inspired by:
#   - @talkingmoose and @robjschroeder
#
####################################################################################################
#
# HISTORY
#
# Version 2.2.0, 25-Jul-2025, Dan K. Snelson (@dan-snelson)
#   - Improved the GlobalProtect VPN IP detection logic
#   - Added an option to show if an app is installed (Feature Request #18; thanks, @ScottEKendall!)
#
####################################################################################################



####################################################################################################
#
# Global Variables
#
####################################################################################################

export PATH=/usr/bin:/bin:/usr/sbin:/sbin:/usr/local/bin/

# Script Version
scriptVersion="2.2.0b3"

# Client-side Log
scriptLog="/var/log/org.churchofjesuschrist.log"

# Elapsed Time
SECONDS="0"

# Paramter 4: Operation Mode [ test | debug | production ]
operationMode="${4:-"production"}"

    # Enable `set -x` if operation mode is "test" or "debug" to help identify variable initialization issues (i.e., SSID)
    [[ "${operationMode}" == "test" || "${operationMode}" == "debug" ]] && set -x

# Parameter 5: Microsoft Teams or Slack Webhook URL [ Leave blank to disable (default) | https://microsoftTeams.webhook.com/URL | https://hooks.slack.com/services/URL ]
webhookURL="${5:-""}"



# # # # # # # # # # # # # # # # # # # # # # # # # # # # # # # # # # # # # # # # # # # # # # # # # #
# Organization Variables
# # # # # # # # # # # # # # # # # # # # # # # # # # # # # # # # # # # # # # # # # # # # # # # # # #

# Script Human-readable Name
humanReadableScriptName="Mac Health Check"

# Organization's Script Name
organizationScriptName="MHC"

# Organization's Overlayicon URL
organizationOverlayiconURL=""

# Organization's Color Scheme
organizationColorScheme="weight=semibold,colour1=#ef9d51,colour2=#ef7951"

# Organization's Kerberos Realm (leave blank to disable check)
kerberosRealm=""

# Organization's Firewall Type [ socketfilterfw | pf ]
organizationFirewall="socketfilterfw"

# Organization's VPN client type [none | paloalto | cisco]
vpnClientType="none"

# Organization's VPN data type [basic | extended]
vpnClientDataType="basic"

# "Anticipation" Duration (in seconds)
anticipationDuration="2"

# How many previous minor OS versions will be marked as compliant
previousMinorOS="2"

# Allowed minimum percentage of free disk space
allowedMinimumFreeDiskPercentage="10"

# Network Quality Test Maximum Age
# Leverages `date -v-`; One of either y, m, w, d, H, M or S
# must be used to specify which part of the date is to be adjusted
networkQualityTestMaximumAge="1H"

# Allowed number of uptime minutes
# - 1 day = 24 hours × 60 minutes/hour = 1,440 minutes
# - 7 days, multiply: 7 × 1,440 minutes = 10,080 minutes
allowedUptimeMinutes="10080"

# Should excessive uptime result in a "warning" or "error" ?
excessiveUptimeAlertStyle="warning"

# Completion Timer (in seconds)
completionTimer="60"



# # # # # # # # # # # # # # # # # # # # # # # # # # # # # # # # # # # # # # # # # # # # # # # # # #
# Jamf Pro Configuration Profile Variables
# # # # # # # # # # # # # # # # # # # # # # # # # # # # # # # # # # # # # # # # # # # # # # # # # #

# Organization's Client-side Jamf Pro Variables
jamfProVariables="org.churchofjesuschrist.jamfprovariables.plist"

# Property List File
plistFilepath="/Library/Managed Preferences/${jamfProVariables}"

if [[ -e "${plistFilepath}" ]]; then

    # Jamf Pro ID
    jamfProID=$( defaults read "${plistFilepath}" "Jamf Pro ID" 2>/dev/null )

    # Site Name
    jamfProSiteName=$( defaults read "${plistFilepath}" "Site Name" 2>/dev/null )

fi



# # # # # # # # # # # # # # # # # # # # # # # # # # # # # # # # # # # # # # # # # # # # # # # # # #
# Computer Variables
# # # # # # # # # # # # # # # # # # # # # # # # # # # # # # # # # # # # # # # # # # # # # # # # # #

osVersion=$( sw_vers -productVersion )
osVersionExtra=$( sw_vers -productVersionExtra ) 
osBuild=$( sw_vers -buildVersion )
osMajorVersion=$( echo "${osVersion}" | awk -F '.' '{print $1}' )
if [[ -n $osVersionExtra ]] && [[ "${osMajorVersion}" -ge 13 ]]; then osVersion="${osVersion} ${osVersionExtra}"; fi
serialNumber=$( ioreg -rd1 -c IOPlatformExpertDevice | awk -F'"' '/IOPlatformSerialNumber/{print $4}' )
computerName=$( scutil --get ComputerName | /usr/bin/sed 's/’//' )
computerModel=$( sysctl -n hw.model )
localHostName=$( scutil --get LocalHostName )
batteryCycleCount=$( ioreg -r -c "AppleSmartBattery" | /usr/bin/grep '"CycleCount" = ' | /usr/bin/awk '{ print $3 }' | /usr/bin/sed s/\"//g )
bootstrapTokenStatus=$( profiles status -type bootstraptoken | awk '{sub(/^profiles: /, ""); printf "%s", $0; if (NR < 2) printf "; "}' | sed 's/; $//' )
ssid=$( system_profiler SPAirPortDataType | awk '/Current Network Information:/ { getline; print substr($0, 13, (length($0) - 13)); exit }' )
sshStatus=$( systemsetup -getremotelogin | awk -F ": " '{ print $2 }' )
networkTimeServer=$( systemsetup -getnetworktimeserver )
locationServices=$( defaults read /var/db/locationd/Library/Preferences/ByHost/com.apple.locationd LocationServicesEnabled )
locationServicesStatus=$( [ "${locationServices}" = "1" ] && echo "Enabled" || echo "Disabled" )
sudoStatus=$( visudo -c )
sudoAllLines=$( awk '/\(ALL\)/' /etc/sudoers | tr '\t\n#' ' ' )



# # # # # # # # # # # # # # # # # # # # # # # # # # # # # # # # # # # # # # # # # # # # # # # # # #
# Logged-in User Variables
# # # # # # # # # # # # # # # # # # # # # # # # # # # # # # # # # # # # # # # # # # # # # # # # # #

loggedInUser=$( echo "show State:/Users/ConsoleUser" | scutil | awk '/Name :/ { print $3 }' )
loggedInUserFullname=$( id -F "${loggedInUser}" )
loggedInUserFirstname=$( echo "$loggedInUserFullname" | sed -E 's/^.*, // ; s/([^ ]*).*/\1/' | sed 's/\(.\{25\}\).*/\1…/' | awk '{print ( $0 == toupper($0) ? toupper(substr($0,1,1))substr(tolower($0),2) : toupper(substr($0,1,1))substr($0,2) )}' )
loggedInUserID=$( id -u "${loggedInUser}" )
loggedInUserGroupMembership=$( id -Gn "${loggedInUser}" )
if [[ ${loggedInUserGroupMembership} == *"admin"* ]]; then localAdminWarning="WARNING: '$loggedInUser' IS A MEMBER OF 'admin'; "; fi
loggedInUserHomeDirectory=$( dscl . read "/Users/${loggedInUser}" NFSHomeDirectory | awk -F ' ' '{print $2}' )

# Secure Token Status
secureTokenStatus=$( sysadminctl -secureTokenStatus ${loggedInUser} 2>&1 )
case "${secureTokenStatus}" in
    *"ENABLED"*)    secureToken="Enabled"   ;;
    *"DISABLED"*)   secureToken="Disabled"  ;;
    *)              secureToken="Unknown"   ;;
esac

# Kerberos Single Sign-on Extension
if [[ -n "${kerberosRealm}" ]]; then
    /usr/bin/su \- "${loggedInUser}" -c "/usr/bin/app-sso -i ${kerberosRealm}" > /var/tmp/app-sso.plist
    ssoLoginTest=$( /usr/libexec/PlistBuddy -c "Print:login_date" /var/tmp/app-sso.plist 2>&1 )
    if [[ ${ssoLoginTest} == *"Does Not Exist"* ]]; then
        kerberosSSOeResult="${loggedInUser} NOT logged in"
    else
        username=$( /usr/libexec/PlistBuddy -c "Print:upn" /var/tmp/app-sso.plist | awk -F@ '{print $1}' )
        kerberosSSOeResult="${username}"
    fi
    /bin/rm -f /var/tmp/app-sso.plist
fi

# Platform Single Sign-on Extension
pssoeEmail=$( dscl . read /Users/"${loggedInUser}" dsAttrTypeStandard:AltSecurityIdentities 2>/dev/null | awk -F'SSO:' '/PlatformSSO/ {print $2}' )
if [[ -n "${pssoeEmail}" ]]; then
    platformSSOeResult="${pssoeEmail}"
else
    platformSSOeResult="${loggedInUser} NOT logged in"
fi

# Last modified time of user's Microsoft OneDrive sync file (thanks, @pbowden-msft!)
if [[ -d "${loggedInUserHomeDirectory}/Library/Application Support/OneDrive/settings/Business1/" ]]; then
    DataFile=$( ls -t "${loggedInUserHomeDirectory}"/Library/Application\ Support/OneDrive/settings/Business1/*.ini | head -n 1 )
    EpochTime=$( stat -f %m "$DataFile" )
    UTCDate=$( date -u -r $EpochTime '+%d-%b-%Y' )
    oneDriveSyncDate="${UTCDate}"
else
    oneDriveSyncDate="Not Configured"
fi

# Time Machine Backup Date
tmDestinationInfo=$( tmutil destinationinfo 2>/dev/null )
if [[ "${tmDestinationInfo}" == *"No destinations configured"* ]]; then
    tmStatus="Not configured"
    tmLastBackup=""
else
    tmDestinations=$( tmutil destinationinfo 2>/dev/null | grep "Name" | awk -F ':' '{print $NF}' | awk '{$1=$1};1')
    tmStatus="${tmDestinations//$'\n'/, }"

    tmBackupDates=$( tmutil latestbackup  2>/dev/null | awk -F "/" '{print $NF}' | cut -d'.' -f1 )
    if [[ -z $tmBackupDates ]]; then
        tmLastBackup="Last backup date(s) unknown; connect destination(s)"
    else
        tmLastBackup="; Date(s): ${tmBackupDates//$'\n'/, }"
    fi
fi



####################################################################################################
#
# Networking Variables
#
####################################################################################################

# # # # # # # # # # # # # # # # # # # # # # # # # # # # # # # # # # # # # # # # # # # # # # # # # #
# Wi-Fi IP Address
# # # # # # # # # # # # # # # # # # # # # # # # # # # # # # # # # # # # # # # # # # # # # # # # # #

networkServices=$( networksetup -listallnetworkservices | grep -v asterisk )

while IFS= read aService
do
    activePort=$( /usr/sbin/networksetup -getinfo "$aService" | /usr/bin/grep "IP address" | /usr/bin/grep -v "IPv6" )
    if [ "$activePort" != "" ] && [ "$activeServices" != "" ]; then
        activeServices="$activeServices\n$aService $activePort"
    elif [ "$activePort" != "" ] && [ "$activeServices" = "" ]; then
        activeServices="$aService $activePort"
    fi
done <<< "$networkServices"

wiFiIpAddress=$( echo "$activeServices" | /usr/bin/sed '/^$/d' | head -n 1)



####################################################################################################
#
# VPN Client Information
#
####################################################################################################
if [[ "${vpnClientType}" == "none" ]]; then
    vpnStatus="None"
fi

# # # # # # # # # # # # # # # # # # # # # # # # # # # # # # # # # # # # # # # # # # # # # # # # # #
# Palo Alto Networks GlobalProtect VPN Information
# # # # # # # # # # # # # # # # # # # # # # # # # # # # # # # # # # # # # # # # # # # # # # # # # #

if [[ "${vpnClientType}" == "paloalto" ]]; then
    vpnAppName="GlobalProtect VPN Client"
    vpnStatus="GlobalProtect is NOT installed"
    if [[ -d "/Applications/GlobalProtect.app" ]]; then
        vpnStatus="GlobalProtect is Idle"
        globalProtectInterface=$(netstat -nr | grep utun| head -1| awk '{ print $4 }')
        globalProtectVPNStatus=$(ifconfig $globalProtectInterface | awk '/inet / {print $2}')

<<<<<<< HEAD
if [[ -e "${globalProtectTest}" ]]; then
    globalProtectVpnIP=$( ifconfig | awk '/^utun[0-9]+:/{iface=$1} /inet 10\./{if (iface ~ /^utun/) print $2}' )
    if [[ -z "${globalProtectVpnIP}" ]]; then
        globalProtectStatus="Inactive"
    else
        globalProtectStatus="${globalProtectVpnIP}"
=======
        if [[ -n "${globalProtectVPNStatus}" ]]; then
            vpnStatus="${globalProtectVPNStatus}"
        fi
    fi
    if [[ "${vpnClientDataType}" == "extended" ]] && [[ -n "${globalProtectVPNStatus}" ]]; then
        globalProtectStatus=$( /usr/libexec/PlistBuddy -c "print :Palo\ Alto\ Networks:GlobalProtect:PanGPS:disable-globalprotect" /Library/Preferences/com.paloaltonetworks.GlobalProtect.settings.plist )
        case "${globalProtectStatus}" in
            0 ) globalProtectDisabled="GlobalProtect Running; " ;;
            1 ) globalProtectDisabled="GlobalProtect Disabled; " ;;
            * ) globalProtectDisabled="GlobalProtect Unknown; " ;;
        esac
        globalProtectUserResult=$( /usr/bin/defaults read /Users/${loggedInUser}/Library/Preferences/com.paloaltonetworks.GlobalProtect.client User 2>&1 )
        if [[ "${globalProtectUserResult}"  == *"Does Not Exist" || -z "${globalProtectUserResult}" ]]; then
            globalProtectUserResult="${loggedInUser} NOT logged-in to GlobalProtect; "
        elif [[ ! -z "${globalProtectUserResult}" ]]; then
            globalProtectUserResult="\"${loggedInUser}\" logged-in to GlobalProtect; "
        fi
        vpnExtendedStatus="${globalProtectDisabled}${globalProtectUserResult}"
    fi
fi

# # # # # # # # # # # # # # # # # # # # # # # # # # # # # # # # # # # # # # # # # # # # # # # # # #
# Cisco VPN Information
# # # # # # # # # # # # # # # # # # # # # # # # # # # # # # # # # # # # # # # # # # # # # # # # # #

if [[ "${vpnClientType}" == "cisco" ]]; then
    vpnAppName="Cisco VPN Client"
    vpnStatus="Cisco VPN is NOT installed"
    if [[ -d "/Applications/Cisco/Cisco AnyConnect Secure Mobility Client.app" ]]; then
        ciscoVPNStats=$(/opt/cisco/anyconnect/bin/vpn -s stats)
    elif [[ -d "/Applications/Cisco/Cisco Secure Client.app" ]]; then
        ciscoVPNStats=$(/opt/cisco/secureclient/bin/vpn -s stats)
    fi
    if [[ -n $ciscoVPNStats ]]; then
        ciscoVPNStatus=$(echo "${ciscoVPNStats}" | grep -m1 'Connection State:' | awk '{print $3}')
        ciscoVPNIP=$(echo "${ciscoVPNStats}" | grep -m1 'Client Address' | awk '{print $4}')
        if [[ "${ciscoVPNStatus}" == "Connected" ]]; then
            vpnStatus="${ciscoVPNIP}"
        else
            vpnStatus="Cisco VPN is Idle"
        fi
        if [[ "${vpnClientDataType}" == "extended" ]] && [[ "${ciscoVPNStatus}" == "Connected" ]]; then
            ciscoVPNServer=$(echo "${ciscoVPNStats}" | grep -m1 'Server Address:' | awk '{print $3}')
            ciscoVPNDuration=$(echo "${ciscoVPNStats}" | grep -m1 'Duration:' | awk '{print $2}')
            ciscoVPNSessionDisconnect=$(echo "${ciscoVPNStats}" | grep -m1 'Session Disconnect:' | awk '{print $3, $4, $5, $6, $7}')
            vpnExtendedStatus="VPN Server Address: ${ciscoVPNServer} VPN Connection Duration: ${ciscoVPNDuration} VPN Session Disconnect: $ciscoVPNSessionDisconnect"
        fi
>>>>>>> 59a8dab7
    fi
fi



####################################################################################################
#
# swiftDialog Variables
#
####################################################################################################

# # # # # # # # # # # # # # # # # # # # # # # # # # # # # # # # # # # # # # # # # # # # # # # # # #
# Dialog binary
# # # # # # # # # # # # # # # # # # # # # # # # # # # # # # # # # # # # # # # # # # # # # # # # # #

# swiftDialog Binary Path
dialogBinary="/usr/local/bin/dialog"

# Enable debugging options for swiftDialog
[[ "${operationMode}" == "debug" ]] && dialogBinary="${dialogBinary} --verbose --resizable --debug red"

# swiftDialog JSON File
dialogJSONFile=$( mktemp -u /var/tmp/dialogJSONFile_${organizationScriptName}.XXXX )

# swiftDialog Command File
dialogCommandFile=$( mktemp /var/tmp/dialogCommandFile_${organizationScriptName}.XXXX )

# Set Permissions on Dialog Command Files
chmod 644 "${dialogCommandFile}"

# The total number of steps for the progress bar, plus two (i.e., "progress: increment")
progressSteps="20"

# Set initial icon based on whether the Mac is a desktop or laptop
if system_profiler SPPowerDataType | grep -q "Battery Power"; then
    icon="SF=laptopcomputer.and.arrow.down,${organizationColorScheme}"
else
    icon="SF=desktopcomputer.and.arrow.down,${organizationColorScheme}"
fi

# Download the overlayicon from ${organizationOverlayiconURL}
curl -o "/var/tmp/overlayicon.png" "${organizationOverlayiconURL}" --silent --show-error --fail
if [[ "$?" -ne 0 ]]; then
    echo "Error: Failed to download the overlayicon from '${brandingImageURL}'."
    overlayicon="/System/Library/CoreServices/Finder.app"
else
    overlayicon="/var/tmp/overlayicon.png"
fi



# # # # # # # # # # # # # # # # # # # # # # # # # # # # # # # # # # # # # # # # # # # # # # # # # #
# IT Support Variables
# # # # # # # # # # # # # # # # # # # # # # # # # # # # # # # # # # # # # # # # # # # # # # # # # #

supportTeamName="IT Support"
supportTeamPhone="+1 (801) 555-1212"
supportTeamEmail="rescue@domain.org"
supportTeamWebsite="https://support.domain.org"
supportTeamHyperlink="[${supportTeamWebsite}](${supportTeamWebsite})"
supportKB="KB8675309"
infobuttonaction="https://servicenow.domain.org/support?id=kb_article_view&sysparm_article=${supportKB}"
supportKBURL="[${supportKB}](${infobuttonaction})"



# # # # # # # # # # # # # # # # # # # # # # # # # # # # # # # # # # # # # # # # # # # # # # # # # #
# Help Message Variables
# # # # # # # # # # # # # # # # # # # # # # # # # # # # # # # # # # # # # # # # # # # # # # # # # #

helpmessage="For assistance, please contact: **${supportTeamName}**<br>- **Telephone:** ${supportTeamPhone}<br>- **Email:** ${supportTeamEmail}<br>- **Website:** ${supportTeamWebsite}<br>- **Knowledge Base Article:** ${supportKBURL}<br><br>**User Information:**<br>- **Full Name:** ${loggedInUserFullname}<br>- **User Name:** ${loggedInUser}<br>- **User ID:** ${loggedInUserID}<br>- **Secure Token:** ${secureToken}<br>- **Location Services:** ${locationServicesStatus}<br>- **Microsoft OneDrive Sync Date:** ${oneDriveSyncDate}<br>- **Platform SSOe:** ${platformSSOeResult}<br><br>**Computer Information:**<br>- **macOS:** ${osVersion} (${osBuild})<br>- **Computer Name:** ${computerName}<br>- **Serial Number:** ${serialNumber}<br>- **Wi-Fi:** ${ssid}<br>- ${wiFiIpAddress}<br>- **VPN IP:** ${vpnStatus}<br><br>**Jamf Pro Information:**<br>- **Site:** ${jamfProSiteName}"

helpimage="qr=${infobuttonaction}"



# # # # # # # # # # # # # # # # # # # # # # # # # # # # # # # # # # # # # # # # # # # # # # # # # #
# Main Dialog Window
# # # # # # # # # # # # # # # # # # # # # # # # # # # # # # # # # # # # # # # # # # # # # # # # # #

dialogJSON='
{
    "commandfile" : "'"${dialogCommandFile}"'",
    "ontop" : true,
    "moveable" : true,
    "windowbuttons" : "min",
    "quitkey" : "k",
    "title" : "'"${humanReadableScriptName} (${scriptVersion})"'",
    "icon" : "'"${icon}"'",
    "overlayicon" : "'"${overlayicon}"'",
    "message" : "none",
    "iconsize" : "198.0",
    "infobox" : "**User:** '"{userfullname}"'<br><br>**Computer Model:** '"{computermodel}"'<br><br>**Serial Number:** '"{serialnumber}"' ",
    "infobuttontext" : "'"${supportKB}"'",
    "infobuttonaction" : "'"${infobuttonaction}"'",
    "button1text" : "Wait",
    "button1disabled" : "true",
    "helpmessage" : "'"${helpmessage}"'",
    "helpimage" : "'"${helpimage}"'",
    "position" : "center",
    "progress" :  "'"${progressSteps}"'",
    "progresstext" : "Please wait …",
    "height" : "750",
    "width" : "900",
    "messagefont" : "size=14",
    "titlefont" : "shadow=true, size=24",
    "listitem" : [
        {"title" : "macOS Version", "subtitle" : "Organizational standards are the current and immediately previous versions of macOS", "icon" : "SF=01.circle.fill,'"${organizationColorScheme}"'", "status" : "pending", "statustext" : "Pending …"},
        {"title" : "Available Updates", "subtitle" : "Keep your Mac up-to-date to ensure its security and performance", "icon" : "SF=02.circle.fill,'"${organizationColorScheme}"'", "status" : "pending", "statustext" : "Pending …"},
        {"title" : "System Integrity Protection", "subtitle" : "System Integrity Protection (SIP) in macOS protects the entire system by preventing the execution of unauthorized code.", "icon" : "SF=03.circle.fill,'"${organizationColorScheme}"'", "status" : "pending", "statustext" : "Pending …"},
        {"title" : "Firewall", "subtitle" : "The built-in macOS firewall helps protect your Mac from unauthorized access.", "icon" : "SF=04.circle.fill,'"${organizationColorScheme}"'", "status" : "pending", "statustext" : "Pending …"},
        {"title" : "FileVault Encryption", "subtitle" : "FileVault is built-in to macOS and provides full-disk encryption to help prevent unauthorized access to your Mac", "icon" : "SF=05.circle.fill,'"${organizationColorScheme}"'", "status" : "pending", "statustext" : "Pending …"},
        {"title" : "Last Reboot", "subtitle" : "Restart your Mac regularly — at least once a week — can help resolve many common issues", "icon" : "SF=06.circle.fill,'"${organizationColorScheme}"'", "status" : "pending", "statustext" : "Pending …"},
        {"title" : "Free Disk Space", "subtitle" : "See KB0080685 Disk Usage to help identify the 50 largest directories", "icon" : "SF=07.circle.fill,'"${organizationColorScheme}"'", "status" : "pending", "statustext" : "Pending …"},
        {"title" : "MDM Profile", "subtitle" : "The presence of the Jamf Pro MDM profile helps ensure your Mac is enrolled", "icon" : "SF=08.circle.fill,'"${organizationColorScheme}"'", "status" : "pending", "statustext" : "Pending …"},
        {"title" : "MDM Certficate Expiration", "subtitle" : "Validate the expiration date of the Jamf Pro MDM certficate", "icon" : "SF=09.circle.fill,'"${organizationColorScheme}"'", "status" : "pending", "statustext" : "Pending …"},
        {"title" : "Apple Push Notification service", "subtitle" : "Validate communication between Apple, Jamf Pro and your Mac", "icon" : "SF=10.circle.fill,'"${organizationColorScheme}"'", "status" : "pending", "statustext" : "Pending …"},
        {"title" : "Jamf Pro Check-In", "subtitle" : "Your Mac should check-in with the Jamf Pro MDM server multiple times each day", "icon" : "SF=11.circle.fill,'"${organizationColorScheme}"'", "status" : "pending", "statustext" : "Pending …"},
        {"title" : "Jamf Pro Inventory", "subtitle" : "Your Mac should submit its inventory to the Jamf Pro MDM server daily", "icon" : "SF=12.circle.fill,'"${organizationColorScheme}"'", "status" : "pending", "statustext" : "Pending …"},
        {"title" : "BeyondTrust Privilege Management", "subtitle" : "Privilege Management for Mac pairs powerful least-privilege management and application control", "icon" : "SF=13.circle.fill,'"${organizationColorScheme}"'", "status" : "pending", "statustext" : "Pending …"},
        {"title" : "Cisco Umbrella", "subtitle" : "Cisco Umbrella combines multiple security functions so you can extend data protection anywhere.", "icon" : "SF=14.circle.fill,'"${organizationColorScheme}"'", "status" : "pending", "statustext" : "Pending …"},
        {"title" : "CrowdStrike Falcon", "subtitle" : "Technology, intelligence, and expertise come together in CrowdStrike Falcon to deliver security that works.", "icon" : "SF=15.circle.fill,'"${organizationColorScheme}"'", "status" : "pending", "statustext" : "Pending …"},
        {"title" : "Palo Alto GlobalProtect", "subtitle" : "Virtual Private Network (VPN) connection to Church headquarters", "icon" : "SF=16.circle.fill,'"${organizationColorScheme}"'", "status" : "pending", "statustext" : "Pending …"},
        {"title" : "Network Quality Test", "subtitle" : "Various networking-related tests of your Mac’s Internet connection", "icon" : "SF=17.circle.fill,'"${organizationColorScheme}"'", "status" : "pending", "statustext" : "Pending …"},
        {"title" : "Computer Inventory", "subtitle" : "The listing of your Mac’s apps and settings", "icon" : "SF=18.circle.fill,'"${organizationColorScheme}"'", "status" : "pending", "statustext" : "Pending …"},
<<<<<<< HEAD
        {"title" : "1Password", "subtitle" : "1Password gives you the ability to enforce stringent security standards.", "icon" : "SF=19.circle.fill,'"${organizationColorScheme}"'", "status" : "pending", "statustext" : "Pending …"}
=======
        {"title" : "VPN Client Check", "subtitle" : "Your Mac should have the proper VPN client installed and usable", "icon" : "SF=19.circle.fill,'"${organizationColorScheme}"'", "status" : "pending", "statustext" : "Pending …"}
>>>>>>> 59a8dab7
    ]
}
'

echo "${dialogJSON}" > "${dialogJSONFile}"



####################################################################################################
#
# Functions
#
####################################################################################################

# # # # # # # # # # # # # # # # # # # # # # # # # # # # # # # # # # # # # # # # # # # # # # # # # #
# Client-side Logging
# # # # # # # # # # # # # # # # # # # # # # # # # # # # # # # # # # # # # # # # # # # # # # # # # #

function updateScriptLog() {
    echo "${organizationScriptName} ($scriptVersion): $( date +%Y-%m-%d\ %H:%M:%S ) - ${1}" | tee -a "${scriptLog}"
}

function preFlight()    { updateScriptLog "[PRE-FLIGHT]      ${1}"; }
function logComment()   { updateScriptLog "                  ${1}"; }
function notice()       { updateScriptLog "[NOTICE]          ${1}"; }
function info()         { updateScriptLog "[INFO]            ${1}"; }
function errorOut()     { updateScriptLog "[ERROR]           ${1}"; }
function error()        { updateScriptLog "[ERROR]           ${1}"; let errorCount++; }
function warning()      { updateScriptLog "[WARNING]         ${1}"; let errorCount++; }
function fatal()        { updateScriptLog "[FATAL ERROR]     ${1}"; exit 1; }
function quitOut()      { updateScriptLog "[QUIT]            ${1}"; }



# # # # # # # # # # # # # # # # # # # # # # # # # # # # # # # # # # # # # # # # # # # # # # # # # #
# Update the running dialog
# # # # # # # # # # # # # # # # # # # # # # # # # # # # # # # # # # # # # # # # # # # # # # # # # #

function dialogUpdate(){
    sleep 0.3
    echo "$1" >> "$dialogCommandFile"
}



# # # # # # # # # # # # # # # # # # # # # # # # # # # # # # # # # # # # # # # # # # # # # # # # # #
# Run command as logged-in user (thanks, @scriptingosx!)
# # # # # # # # # # # # # # # # # # # # # # # # # # # # # # # # # # # # # # # # # # # # # # # # # #

function runAsUser() {

    info "Run \"$@\" as \"$loggedInUserID\" … "
    launchctl asuser "$loggedInUserID" sudo -u "$loggedInUser" "$@"

}



# # # # # # # # # # # # # # # # # # # # # # # # # # # # # # # # # # # # # # # # # # # # # # # # # #
# Parse JSON via osascript and JavaScript
# # # # # # # # # # # # # # # # # # # # # # # # # # # # # # # # # # # # # # # # # # # # # # # # # #

function get_json_value() {
    JSON="$1" osascript -l 'JavaScript' \
        -e 'const env = $.NSProcessInfo.processInfo.environment.objectForKey("JSON").js' \
        -e "JSON.parse(env).$2"
}



# # # # # # # # # # # # # # # # # # # # # # # # # # # # # # # # # # # # # # # # # # # # # # # # # #
# Webhook Message (Microsoft Teams or Slack) (thanks, @robjschroeder! and @TechTrekkie!)
# # # # # # # # # # # # # # # # # # # # # # # # # # # # # # # # # # # # # # # # # # # # # # # # # #

function webHookMessage() {

    jamfProURL=$(/usr/bin/defaults read /Library/Preferences/com.jamfsoftware.jamf.plist jss_url)

    jamfProComputerURL="${jamfProURL}computers.html?query=${serialNumber}&queryType=COMPUTERS"

    if [[ $webhookURL == *"slack"* ]]; then
        
        info "Generating Slack Message …"
        
        webHookdata=$(cat <<EOF
        {
            "blocks": [
                {
                    "type": "header",
                    "text": {
                        "type": "plain_text",
                        "text": "Mac Health Check: '${webhookStatus}'",
                        "emoji": true
                    }
                },
                {
                    "type": "section",
                    "fields": [
                        {
                            "type": "mrkdwn",
                            "text": "*Computer Name:*\n$( scutil --get ComputerName )"
                        },
                        {
                            "type": "mrkdwn",
                            "text": "*Serial:*\n${serialNumber}"
                        },
                        {
                            "type": "mrkdwn",
                            "text": "*Timestamp:*\n${timestamp}"
                        },
                        {
                            "type": "mrkdwn",
                            "text": "*User:*\n${loggedInUser}"
                        },
                        {
                            "type": "mrkdwn",
                            "text": "*OS Version:*\n${osVersion} (${osBuild})"
                        },
                        {
                            "type": "mrkdwn",
                            "text": "*Health Failures:*\n${overallHealth%%; }"
                        }
                    ]
                },
                {
                    "type": "actions",
                    "elements": [
                        {
                            "type": "button",
                            "text": {
                                "type": "plain_text",
                                "text": "View in Jamf Pro"
                                },
                            "style": "primary",
                            "url": "${jamfProComputerURL}"
                        }
                    ]
                }
            ]
        }
EOF
)

        # Send the message to Slack
        info "Send the message to Slack …"
        info "${webHookdata}"
        
        # Submit the data to Slack
        /usr/bin/curl -sSX POST -H 'Content-type: application/json' --data "${webHookdata}" $webhookURL 2>&1
        
        webhookResult="$?"
        info "Slack Webhook Result: ${webhookResult}"
        
    else
        
        info "Generating Microsoft Teams Message …"

        webHookdata=$(cat <<EOF
        {
            "type": "message",
            "attachments": [
                {
                    "contentType": "application/vnd.microsoft.card.adaptive",
                    "contentUrl": null,
                    "content": {
                        "type": "AdaptiveCard",
                        "body": [
                            {
                                "type": "TextBlock",
                                "size": "Large",
                                "weight": "Bolder",
                                "text": "Mac Health Check: ${webhookStatus}"
                            },
                            {
                                "type": "ColumnSet",
                                "columns": [
                                    {
                                        "type": "Column",
                                        "items": [
                                            {
                                                "type": "Image",
                                                "url": "https://usw2.ics.services.jamfcloud.com/icon/hash_38a7af6b0231e76e3f4842ee3c8a18fb8b1642750f6a77385eff96707124e1fb",
                                                "altText": "Mac Health Check",
                                                "size": "Small"
                                            }
                                        ],
                                        "width": "auto"
                                    },
                                    {
                                        "type": "Column",
                                        "items": [
                                            {
                                                "type": "TextBlock",
                                                "weight": "Bolder",
                                                "text": "$( scutil --get ComputerName )",
                                                "wrap": true
                                            },
                                            {
                                                "type": "TextBlock",
                                                "spacing": "None",
                                                "text": "${serialNumber}",
                                                "isSubtle": true,
                                                "wrap": true
                                            }
                                        ],
                                        "width": "stretch"
                                    }
                                ]
                            },
                            {
                                "type": "FactSet",
                                "facts": [
                                    {
                                        "title": "Timestamp",
                                        "value": "${timestamp}"
                                    },
                                    {
                                        "title": "User",
                                        "value": "${loggedInUser}"
                                    },
                                    {
                                        "title": "Operating System",
                                        "value": "${osVersion} (${osBuild})"
                                    },
                                    {
                                        "title": "Health Failures",
                                        "value": "${overallHealth%%; }"
                                    }
                                ]
                            }
                        ],
                        "actions": [
                            {
                                "type": "Action.OpenUrl",
                                "title": "View in Jamf Pro",
                                "url": "${jamfProComputerURL}"
                            }
                        ],
                        "$schema": "http://adaptivecards.io/schemas/adaptive-card.json",
                        "version": "1.2"
                    }
                }
            ]
        }
EOF
)

    # Send the message to Microsoft Teams
    info "Send the message Microsoft Teams …"
    # info "${webHookdata}"

    curl --silent \
        --request POST \
        --url "${webhookURL}" \
        --header 'Content-Type: application/json' \
        --data "${webHookdata}" \
        --output /dev/null
    
    webhookResult="$?"
    info "Microsoft Teams Webhook Result: ${webhookResult}"
    
    fi
    
}



# # # # # # # # # # # # # # # # # # # # # # # # # # # # # # # # # # # # # # # # # # # # # # # # # #
# Quit Script (thanks, @bartreadon!)
# # # # # # # # # # # # # # # # # # # # # # # # # # # # # # # # # # # # # # # # # # # # # # # # # #

function quitScript() {

    quitOut "Exiting …"

    notice "${localAdminWarning}User: ${loggedInUserFullname} (${loggedInUser}) [${loggedInUserID}] ${loggedInUserGroupMembership}; ${bootstrapTokenStatus}; sudo Check: ${sudoStatus}; sudoers: ${sudoAllLines}; Kerberos SSOe: ${kerberosSSOeResult}; Platform SSOe: ${platformSSOeResult}; Location Services: ${locationServicesStatus}; SSH: ${sshStatus}; Microsoft OneDrive Sync Date: ${oneDriveSyncDate}; Time Machine Backup Date: ${tmStatus} ${tmLastBackup}; Battery Cycle Count: ${batteryCycleCount}; Wi-Fi: ${ssid}; ${wiFiIpAddress}; VPN IP: ${vpnStatus} ${vpnExtendedStatus}; ${networkTimeServer}; Jamf Pro Computer ID: ${jamfProID}; Site: ${jamfProSiteName}"

    if [[ -n "${overallHealth}" ]]; then
        dialogUpdate "icon: SF=xmark.circle.fill,weight=bold,colour1=#BB1717,colour2=#F31F1F"
        dialogUpdate "title: Computer Unhealthy (as of $( date '+%Y-%m-%d-%H%M%S' ))"
        if [[ -n "${webhookURL}" ]]; then
            info "Sending webhook message"
            webhookStatus="Failures Detected"
            webHookMessage
        fi
        errorOut "${overallHealth%%; }"
        exitCode="1"
    else
        dialogUpdate "icon: SF=checkmark.circle.fill,weight=bold,colour1=#00ff44,colour2=#075c1e"
        dialogUpdate "title: Computer Healthy (as of $( date '+%Y-%m-%d-%H%M%S' ))"
    fi

    dialogUpdate "progress: 100"
    dialogUpdate "progresstext: Elapsed Time: $(printf '%dh:%dm:%ds\n' $((SECONDS/3600)) $((SECONDS%3600/60)) $((SECONDS%60)))"
    dialogUpdate "button1text: Close"
    dialogUpdate "button1: enable"
    
    sleep "${anticipationDuration}"

    # Progress countdown (thanks, @samg and @bartreadon!)
    dialogUpdate "progress: reset"
    while true; do
        if [[ ${completionTimer} -lt ${progressSteps} ]]; then
            dialogUpdate "progress: ${completionTimer}"
        fi
        dialogUpdate "progresstext: Closing automatically in ${completionTimer} seconds …"
        sleep 1
        ((completionTimer--))
        if [[ ${completionTimer} -lt 0 ]]; then break; fi;
        if ! kill -0 "${dialogPID}" 2>/dev/null; then break; fi;
    done
    dialogUpdate "quit:"

    # Remove the dialog command file
    rm -rf "${dialogCommandFile}"

    # Remove the dialog JSON file
    rm -rf "${dialogJSONFile}"

    # Remove overlay icon
    if [[ -f "${overlayicon}" ]] && [[ "${overlayicon}" != "/System/Library/CoreServices/Finder.app" ]]; then
        rm -rf "${overlayicon}"
    fi

    # Remove default dialog.log
    rm -rf /var/tmp/dialog.log

    notice "Total Elapsed Time: $(printf '%dh:%dm:%ds\n' $((SECONDS/3600)) $((SECONDS%3600/60)) $((SECONDS%60)))"

    quitOut "Goodbye!"

    exit "${exitCode}"

}



# # # # # # # # # # # # # # # # # # # # # # # # # # # # # # # # # # # # # # # # # # # # # # # # # #
# Kill a specified process (thanks, @grahampugh!)
# # # # # # # # # # # # # # # # # # # # # # # # # # # # # # # # # # # # # # # # # # # # # # # # # #

function killProcess() {
    process="$1"
    if process_pid=$( pgrep -a "${process}" 2>/dev/null ) ; then
        info "Attempting to terminate the '$process' process …"
        info "(Termination message indicates success.)"
        kill "$process_pid" 2> /dev/null
        if pgrep -a "$process" >/dev/null ; then
            error "'$process' could not be terminated."
        fi
    else
        info "The '$process' process isn’t running."
    fi
}



####################################################################################################
#
# Pre-flight Checks
#
####################################################################################################

# # # # # # # # # # # # # # # # # # # # # # # # # # # # # # # # # # # # # # # # # # # # # # # # # #
# Pre-flight Check: Client-side Logging
# # # # # # # # # # # # # # # # # # # # # # # # # # # # # # # # # # # # # # # # # # # # # # # # # #

if [[ ! -f "${scriptLog}" ]]; then
    touch "${scriptLog}"
    if [[ -f "${scriptLog}" ]]; then
        preFlight "Created specified scriptLog: ${scriptLog}"
    else
        fatal "Unable to create specified scriptLog '${scriptLog}'; exiting.\n\n(Is this script running as 'root' ?)"
    fi
else
    # preFlight "Specified scriptLog '${scriptLog}' exists; writing log entries to it"
fi



# # # # # # # # # # # # # # # # # # # # # # # # # # # # # # # # # # # # # # # # # # # # # # # # # #
# Pre-flight Check: Logging Preamble
# # # # # # # # # # # # # # # # # # # # # # # # # # # # # # # # # # # # # # # # # # # # # # # # # #

preFlight "\n\n###\n# $humanReadableScriptName (${scriptVersion})\n# https://snelson.us/mhc\n###\n"
preFlight "Initiating …"



# # # # # # # # # # # # # # # # # # # # # # # # # # # # # # # # # # # # # # # # # # # # # # # # # #
# Pre-flight Check: Computer Information
# # # # # # # # # # # # # # # # # # # # # # # # # # # # # # # # # # # # # # # # # # # # # # # # # #

preFlight "${computerName} (S/N ${serialNumber})"
preFlight "${loggedInUserFullname} (${loggedInUser}) [${loggedInUserID}]" 



# # # # # # # # # # # # # # # # # # # # # # # # # # # # # # # # # # # # # # # # # # # # # # # # # #
# Pre-flight Check: Confirm script is running as root
# # # # # # # # # # # # # # # # # # # # # # # # # # # # # # # # # # # # # # # # # # # # # # # # # #

if [[ $(id -u) -ne 0 ]]; then
    fatal "This script must be run as root; exiting."
fi



# # # # # # # # # # # # # # # # # # # # # # # # # # # # # # # # # # # # # # # # # # # # # # # # # #
# Pre-flight Check: Confirm jamf.log exists
# # # # # # # # # # # # # # # # # # # # # # # # # # # # # # # # # # # # # # # # # # # # # # # # # #

if [[ ! -f "/private/var/log/jamf.log" ]]; then
    fatal "jamf.log missing; exiting."
fi



# # # # # # # # # # # # # # # # # # # # # # # # # # # # # # # # # # # # # # # # # # # # # # # # # #
# Pre-flight Check: Validate / install swiftDialog (Thanks big bunches, @acodega!)
# # # # # # # # # # # # # # # # # # # # # # # # # # # # # # # # # # # # # # # # # # # # # # # # # #

function dialogInstall() {

    # Get the URL of the latest PKG From the Dialog GitHub repo
    dialogURL=$(curl -L --silent --fail "https://api.github.com/repos/swiftDialog/swiftDialog/releases/latest" | awk -F '"' "/browser_download_url/ && /pkg\"/ { print \$4; exit }")

    # Expected Team ID of the downloaded PKG
    expectedDialogTeamID="PWA5E9TQ59"

    preFlight "Installing swiftDialog..."

    # Create temporary working directory
    workDirectory=$( /usr/bin/basename "$0" )
    tempDirectory=$( /usr/bin/mktemp -d "/private/tmp/$workDirectory.XXXXXX" )

    # Download the installer package
    /usr/bin/curl --location --silent "$dialogURL" -o "$tempDirectory/Dialog.pkg"

    # Verify the download
    teamID=$(spctl -a -vv -t install "$tempDirectory/Dialog.pkg" 2>&1 | awk '/origin=/ {print $NF }' | tr -d '()')

    # Install the package if Team ID validates
    if [[ "$expectedDialogTeamID" == "$teamID" ]]; then

        installer -pkg "$tempDirectory/Dialog.pkg" -target /
        sleep 2
        dialogVersion=$( /usr/local/bin/dialog --version )
        preFlight "swiftDialog version ${dialogVersion} installed; proceeding..."

    else

        # Display a so-called "simple" dialog if Team ID fails to validate
        osascript -e 'display dialog "Please advise your Support Representative of the following error:\r\r• Dialog Team ID verification failed\r\r" with title "Mac Health Check Error" buttons {"Close"} with icon caution'
        completionActionOption="Quit"
        exitCode="1"
        quitScript

    fi

    # Remove the temporary working directory when done
    /bin/rm -Rf "$tempDirectory"

}



function dialogCheck() {

    # Check for Dialog and install if not found
    if [ ! -e "/Library/Application Support/Dialog/Dialog.app" ]; then

        preFlight "swiftDialog not found. Installing..."
        dialogInstall

    else

        dialogVersion=$(/usr/local/bin/dialog --version)
        if [[ "${dialogVersion}" < "${swiftDialogMinimumRequiredVersion}" ]]; then
            
            preFlight "swiftDialog version ${dialogVersion} found but swiftDialog ${swiftDialogMinimumRequiredVersion} or newer is required; updating..."
            dialogInstall
            
        else

        preFlight "swiftDialog version ${dialogVersion} found; proceeding..."

        fi
    
    fi

}

dialogCheck



# # # # # # # # # # # # # # # # # # # # # # # # # # # # # # # # # # # # # # # # # # # # # # # # # #
# Pre-flight Check: Forcible-quit for all other running dialogs
# # # # # # # # # # # # # # # # # # # # # # # # # # # # # # # # # # # # # # # # # # # # # # # # # #

preFlight "Forcible-quit for all other running dialogs …"
killProcess "Dialog"



# # # # # # # # # # # # # # # # # # # # # # # # # # # # # # # # # # # # # # # # # # # # # # # # # #
# Pre-flight Check: Complete
# # # # # # # # # # # # # # # # # # # # # # # # # # # # # # # # # # # # # # # # # # # # # # # # # #

preFlight "Complete"



####################################################################################################
#
# Health Check Functions
#
####################################################################################################

# # # # # # # # # # # # # # # # # # # # # # # # # # # # # # # # # # # # # # # # # # # # # # # # # #
# Compliant OS Version (thanks, @robjschroeder!)
# # # # # # # # # # # # # # # # # # # # # # # # # # # # # # # # # # # # # # # # # # # # # # # # # #

function checkOS() {

    local humanReadableCheckName="macOS Version"
    notice "Check ${humanReadableCheckName} …"

    dialogUpdate "icon: SF=pencil.and.list.clipboard,${organizationColorScheme}"
    dialogUpdate "listitem: index: ${1}, status: wait, statustext: Checking …"
    dialogUpdate "progress: increment"
    dialogUpdate "progresstext: Comparing installed OS version with compliant version …"

    sleep "${anticipationDuration}"

    if [[ "${osBuild}" =~ [a-zA-Z]$ ]]; then

        logComment "OS Build, ${osBuild}, ends with a letter; skipping"
        osResult="Beta macOS ${osVersion} (${osBuild})"
        dialogUpdate "listitem: index: ${1}, status: error, statustext: ${osResult}"
        warning "${osResult}"
    
    else

        # logComment "OS Build, ${osBuild}, ends with a number; proceeding …"

        # N-rule variable [How many previous minor OS path versions will be marked as compliant]
        n="${previousMinorOS}"

        # URL to the online JSON data
        online_json_url="https://sofafeed.macadmins.io/v1/macos_data_feed.json"
        user_agent="SOFA-Jamf-EA-macOSVersionCheck/1.0"

        # local store
        json_cache_dir="/private/tmp/sofa"
        json_cache="$json_cache_dir/macos_data_feed.json"
        etag_cache="$json_cache_dir/macos_data_feed_etag.txt"

        # ensure local cache folder exists
        /bin/mkdir -p "$json_cache_dir"

        # check local vs online using etag
        if [[ -f "$etag_cache" && -f "$json_cache" ]]; then
            # logComment "e-tag stored, will download only if e-tag doesn’t match"
            etag_old=$(/bin/cat "$etag_cache")
            /usr/bin/curl --compressed --silent --etag-compare "$etag_cache" --etag-save "$etag_cache" --header "User-Agent: $user_agent" "$online_json_url" --output "$json_cache"
            etag_new=$(/bin/cat "$etag_cache")
            if [[ "$etag_old" == "$etag_new" ]]; then
                # logComment "Cached ETag matched online ETag - cached json file is up to date"
            else
                # logComment "Cached ETag did not match online ETag, so downloaded new SOFA json file"
            fi
        else
            # logComment "No e-tag cached, proceeding to download SOFA json file"
            /usr/bin/curl --compressed --location --max-time 3 --silent --header "User-Agent: $user_agent" "$online_json_url" --etag-save "$etag_cache" --output "$json_cache"
        fi

        # 1. Get model (DeviceID)
        model=$(sysctl -n hw.model)
        # logComment "Model Identifier: $model"

        # check that the model is virtual or is in the feed at all
        if [[ $model == "VirtualMac"* ]]; then
            model="Macmini9,1"
        elif ! grep -q "$model" "$json_cache"; then
            warning "Unsupported Hardware"
            # return 1
        fi

        # 2. Get current system OS
        system_version=$( /usr/bin/sw_vers -productVersion )
        system_os=$(cut -d. -f1 <<< "$system_version")
        # system_version="15.3"
        # logComment "System Version: $system_version"

        if [[ $system_version == *".0" ]]; then
            system_version=${system_version%.0}
            logComment "Corrected System Version: $system_version"
        fi

        # exit if less than macOS 12
        if [[ "$system_os" -lt 12 ]]; then
            osResult="Unsupported macOS"
            result "$osResult"
            dialogUpdate "listitem: index: 1, status: fail, statustext: $osResult"
            # return 1
        fi

        # 3. Identify latest compatible major OS
        latest_compatible_os=$(/usr/bin/plutil -extract "Models.$model.SupportedOS.0" raw -expect string "$json_cache" | /usr/bin/head -n 1)
        # logComment "Latest Compatible macOS: $latest_compatible_os"

        # 4. Get OSVersions.Latest.ProductVersion
        latest_version_match=false
        security_update_within_30_days=false
        n_rule=false

        for i in {0..3}; do
            os_version=$(/usr/bin/plutil -extract "OSVersions.$i.OSVersion" raw "$json_cache" | /usr/bin/head -n 1)

            if [[ -z "$os_version" ]]; then
                break
            fi

            latest_product_version=$(/usr/bin/plutil -extract "OSVersions.$i.Latest.ProductVersion" raw "$json_cache" | /usr/bin/head -n 1)

            if [[ "$latest_product_version" == "$system_version" ]]; then
                latest_version_match=true
                break
            fi

            num_security_releases=$(/usr/bin/plutil -extract "OSVersions.$i.SecurityReleases" raw "$json_cache" | xargs | awk '{ print $1}' )

            if [[ -n "$num_security_releases" ]]; then
                for ((j=0; j<num_security_releases; j++)); do
                    security_release_product_version=$(/usr/bin/plutil -extract "OSVersions.$i.SecurityReleases.$j.ProductVersion" raw "$json_cache" | /usr/bin/head -n 1)
                    if [[ "${system_version}" == "${security_release_product_version}" ]]; then
                        security_release_date=$(/usr/bin/plutil -extract "OSVersions.$i.SecurityReleases.$j.ReleaseDate" raw "$json_cache" | /usr/bin/head -n 1)
                        security_release_date_epoch=$(date -jf "%Y-%m-%dT%H:%M:%SZ" "$security_release_date" +%s)
                        days_ago_30=$(date -v-30d +%s)

                        if [[ $security_release_date_epoch -ge $days_ago_30 ]]; then
                            security_update_within_30_days=true
                        fi
                        if (( $j <= "$n" )); then
                            n_rule=true
                        fi
                    fi
                done
            fi
        done

        if [[ "$latest_version_match" == true ]] || [[ "$security_update_within_30_days" == true ]] || [[ "$n_rule" == true ]]; then
            osResult="macOS ${osVersion} (${osBuild})"
            dialogUpdate "listitem: index: ${1}, status: success, statustext: ${osResult}"
            info "${osResult}"
        else
            osResult="macOS ${osVersion} (${osBuild})"
            dialogUpdate "listitem: index: ${1}, status: fail, statustext: ${osResult}"
            errorOut "${osResult}"
            overallHealth+="${humanReadableCheckName}; "
        fi

    fi

}



# # # # # # # # # # # # # # # # # # # # # # # # # # # # # # # # # # # # # # # # # # # # # # # # # #
# Check Available Software Updates
# # # # # # # # # # # # # # # # # # # # # # # # # # # # # # # # # # # # # # # # # # # # # # # # # #

function checkAvailableSoftwareUpdates() {

    local humanReadableCheckName="Available Software Updates"
    notice "Check ${humanReadableCheckName} …"

    dialogUpdate "icon: SF=arrow.trianglehead.2.clockwise,${organizationColorScheme}"
    dialogUpdate "listitem: index: ${1}, status: wait, statustext: Checking …"
    dialogUpdate "progress: increment"
    dialogUpdate "progresstext: Determining ${humanReadableCheckName} status …"

    sleep "${anticipationDuration}"

    mdmClientAvailableOSUpdates=$( /usr/libexec/mdmclient AvailableOSUpdates | head -n 5 )
    if [[ "${mdmClientAvailableOSUpdates}" == *"OS Update Item"* ]]; then
        notice "MDM Client Available OS Updates"
        info "${mdmClientAvailableOSUpdates}"
    fi

    recommendedUpdates=$( /usr/libexec/PlistBuddy -c "Print :RecommendedUpdates:0" /Library/Preferences/com.apple.SoftwareUpdate.plist 2>/dev/null )
    if [[ -n "${recommendedUpdates}" ]]; then

        SUListRaw=$( softwareupdate --list --include-config-data 2>&1 )

        case "${SUListRaw}" in

            *"Can’t connect"* )
                availableSoftwareUpdates="Can’t connect to the Software Update server"
                dialogUpdate "listitem: index: ${1}, status: fail, statustext: ${availableSoftwareUpdates}"
                errorOut "${humanReadableCheckName}: ${availableSoftwareUpdates}"
                overallHealth+="${humanReadableCheckName}; "
                ;;

            *"The operation couldn’t be completed."* )
                availableSoftwareUpdates="The operation couldn’t be completed."
                dialogUpdate "listitem: index: ${1}, status: fail, statustext: ${availableSoftwareUpdates}"
                errorOut "${humanReadableCheckName}: ${availableSoftwareUpdates}"
                overallHealth+="${humanReadableCheckName}; "
                ;;

            *"Deferred: YES"* )
                availableSoftwareUpdates="Deferred software available."
                dialogUpdate "listitem: index: ${1}, status: error, statustext: ${availableSoftwareUpdates}"
                warning "${humanReadableCheckName}: ${availableSoftwareUpdates}"
                ;;

            *"No new software available."* )
                availableSoftwareUpdates="No new software available."
                dialogUpdate "listitem: index: ${1}, status: success, statustext: ${availableSoftwareUpdates}"
                info "${humanReadableCheckName}: ${availableSoftwareUpdates}"
                ;;

            * )
                SUList=$( echo "${SUListRaw}" | grep "*" | sed "s/\* Label: //g" | sed "s/,*$//g" )
                availableSoftwareUpdates="${SUList}"
                dialogUpdate "listitem: index: ${1}, status: error, statustext: ${availableSoftwareUpdates}"
                warning "${humanReadableCheckName}: ${availableSoftwareUpdates}"
                ;;

        esac

    else

        availableSoftwareUpdates="None"
        dialogUpdate "listitem: index: ${1}, status: success, statustext: ${availableSoftwareUpdates}"
        info "${humanReadableCheckName}: ${availableSoftwareUpdates}"

    fi

}



# # # # # # # # # # # # # # # # # # # # # # # # # # # # # # # # # # # # # # # # # # # # # # # # # #
# Check System Integrity Protection
# # # # # # # # # # # # # # # # # # # # # # # # # # # # # # # # # # # # # # # # # # # # # # # # # #

function checkSIP() {

    local humanReadableCheckName="System Integrity Protection"
    notice "Check ${humanReadableCheckName} …"

    dialogUpdate "icon: SF=checkmark.shield.fill,${organizationColorScheme}"
    dialogUpdate "listitem: index: ${1}, status: wait, statustext: Checking …"
    dialogUpdate "progress: increment"
    dialogUpdate "progresstext: Determining ${humanReadableCheckName} status …"

    sleep "${anticipationDuration}"

    sipCheck=$( csrutil status )

    case ${sipCheck} in

        *"enabled"* ) 
            dialogUpdate "listitem: index: ${1}, status: success, statustext: Enabled"
            info "${humanReadableCheckName}: Enabled"
            ;;

        * )
            dialogUpdate "listitem: index: ${1}, status: fail, statustext: Failed"
            errorOut "${humanReadableCheckName} (${1})"
            overallHealth+="${humanReadableCheckName}; "
            ;;

    esac

}



# # # # # # # # # # # # # # # # # # # # # # # # # # # # # # # # # # # # # # # # # # # # # # # # # #
# Check Firewall
# # # # # # # # # # # # # # # # # # # # # # # # # # # # # # # # # # # # # # # # # # # # # # # # # #

function checkFirewall() {

    local humanReadableCheckName="Firewall"
    notice "Check ${humanReadableCheckName} …"

    dialogUpdate "icon: SF=firewall.fill,${organizationColorScheme}"
    dialogUpdate "listitem: index: ${1}, status: wait, statustext: Checking …"
    dialogUpdate "progress: increment"
    dialogUpdate "progresstext: Determining ${humanReadableCheckName} status …"

    sleep "${anticipationDuration}"

    if [[ "$organizationFirewall" == "socketfilterfw" ]]; then
        firewallCheck=$( /usr/libexec/ApplicationFirewall/socketfilterfw --getglobalstate )
    elif [[ "$organizationFirewall" == "pf" ]]; then
        firewallCheck=$( /sbin/pfctl -s info )
    fi

    case ${firewallCheck} in

        *"enabled"* | *"Enabled"* | *"is blocking"* ) 
            dialogUpdate "listitem: index: ${1}, status: success, statustext: Enabled"
            info "${humanReadableCheckName}: Enabled"
            ;;

        * )
            dialogUpdate "listitem: index: ${1}, status: fail, statustext: Failed"
            errorOut "${humanReadableCheckName}: Failed"
            overallHealth+="${humanReadableCheckName}; "
            ;;

    esac

}



# # # # # # # # # # # # # # # # # # # # # # # # # # # # # # # # # # # # # # # # # # # # # # # # # #
# Check Uptime
# # # # # # # # # # # # # # # # # # # # # # # # # # # # # # # # # # # # # # # # # # # # # # # # # #

function checkUptime() {

    local humanReadableCheckName="Uptime"
    notice "Check ${humanReadableCheckName} …"

    dialogUpdate "icon: SF=stopwatch,${organizationColorScheme}"
    dialogUpdate "listitem: index: ${1}, status: wait, statustext: Checking …"
    dialogUpdate "progress: increment"
    dialogUpdate "progresstext: Calculating time since last reboot …"

    sleep "${anticipationDuration}"

    timestamp="$( date '+%Y-%m-%d-%H%M%S' )"
    lastBootTime=$( sysctl kern.boottime | awk -F'[ |,]' '{print $5}' )
    currentTime=$( date +"%s" )
    upTimeRaw=$((currentTime-lastBootTime))
    upTimeMin=$((upTimeRaw/60))
    upTimeHours=$((upTimeMin/60))
    uptimeDays=$( uptime | awk '{ print $4 }' | sed 's/,//g' )
    uptimeNumber=$( uptime | awk '{ print $3 }' | sed 's/,//g' )

    if [[ "${uptimeDays}" = "day"* ]]; then
        if [[ "${uptimeNumber}" -gt 1 ]]; then
            uptimeHumanReadable="${uptimeNumber} days"
        else
            uptimeHumanReadable="${uptimeNumber} day"
        fi
    elif [[ "${uptimeDays}" == "mins"* ]]; then
        uptimeHumanReadable="${uptimeNumber} mins"
    else
        uptimeHumanReadable="${uptimeNumber} (HH:MM)"
    fi

    if [[ "${upTimeMin}" -gt "${allowedUptimeMinutes}" ]]; then

        case ${excessiveUptimeAlertStyle} in

            "warning" ) 
                dialogUpdate "listitem: index: ${1}, status: error, statustext: ${uptimeHumanReadable}"
                warning "${humanReadableCheckName}: ${uptimeHumanReadable}"
                ;;

            "error" | * )
                dialogUpdate "listitem: index: ${1}, status: fail, statustext: ${uptimeHumanReadable}"
                errorOut "${humanReadableCheckName}: ${uptimeHumanReadable}"
                overallHealth+="${humanReadableCheckName}; "
                ;;

        esac
    
    else
    
        dialogUpdate "listitem: index: ${1}, status: success, statustext: ${uptimeHumanReadable}"
        info "${humanReadableCheckName}: ${uptimeHumanReadable}"
    
    fi

}



# # # # # # # # # # # # # # # # # # # # # # # # # # # # # # # # # # # # # # # # # # # # # # # # # #
# Check Free Disk Space
# # # # # # # # # # # # # # # # # # # # # # # # # # # # # # # # # # # # # # # # # # # # # # # # # #

function checkFreeDiskSpace() {

    local humanReadableCheckName="Free Disk Space"
    notice "Check ${humanReadableCheckName} …"

    dialogUpdate "icon: SF=externaldrive.fill.badge.checkmark,${organizationColorScheme}"
    dialogUpdate "listitem: index: ${1}, status: wait, statustext: Checking …"
    dialogUpdate "progress: increment"
    dialogUpdate "progresstext: Determining ${humanReadableCheckName} status …"

    sleep "${anticipationDuration}"

    freeSpace=$( diskutil info / | grep -E 'Free Space|Available Space|Container Free Space' | awk -F ":\s*" '{ print $2 }' | awk -F "(" '{ print $1 }' | xargs )
    freeBytes=$( diskutil info / | grep -E 'Free Space|Available Space|Container Free Space' | awk -F "(\\\(| Bytes\\\))" '{ print $2 }' )
    diskBytes=$( diskutil info / | grep -E 'Total Space' | awk -F "(\\\(| Bytes\\\))" '{ print $2 }' )
    freePercentage=$( echo "scale=2; ( $freeBytes * 100 ) / $diskBytes" | bc )
    diskSpace="$freeSpace free (${freePercentage}% available)"

    diskMessage="${humanReadableCheckName}: ${diskSpace}"

    if (( $(echo ${freePercentage}'<'${allowedMinimumFreeDiskPercentage} |bc -l) )); then

        dialogUpdate "listitem: index: ${1}, status: fail, statustext: ${diskSpace}"
        errorOut "${humanReadableCheckName}: ${diskSpace}"
        overallHealth+="${humanReadableCheckName}; "

    else

        dialogUpdate "listitem: index: ${1}, status: success, statustext: ${diskSpace}"
        info "${humanReadableCheckName}: ${diskSpace}"

    fi

}



# # # # # # # # # # # # # # # # # # # # # # # # # # # # # # # # # # # # # # # # # # # # # # # # # #
# Check the status of the Jamf Pro MDM Profile
# # # # # # # # # # # # # # # # # # # # # # # # # # # # # # # # # # # # # # # # # # # # # # # # # #

function checkJamfProMdmProfile() {

    local humanReadableCheckName="Jamf Pro MDM Profile"
    notice "Check ${humanReadableCheckName} …"

    dialogUpdate "icon: SF=gear.badge,${organizationColorScheme}"
    dialogUpdate "listitem: index: ${1}, status: wait, statustext: Checking …"
    dialogUpdate "progress: increment"
    dialogUpdate "progresstext: Determining ${humanReadableCheckName} status …"

    sleep "${anticipationDuration}"

    mdmProfileTest=$( profiles list -all | grep "00000000-0000-0000-A000-4A414D460003" )

    if [[ -n "${mdmProfileTest}" ]]; then

        dialogUpdate "listitem: index: ${1}, status: success, statustext: Installed"
        info "${humanReadableCheckName}: Installed"

    else

        dialogUpdate "listitem: index: ${1}, status: fail, statustext: NOT Installed"
        errorOut "${humanReadableCheckName} (${1})"
        overallHealth+="${humanReadableCheckName}; "

    fi

}



# # # # # # # # # # # # # # # # # # # # # # # # # # # # # # # # # # # # # # # # # # # # # # # # # #
# Check Apple Push Notification service (thanks, @isaacatmann!)
# # # # # # # # # # # # # # # # # # # # # # # # # # # # # # # # # # # # # # # # # # # # # # # # # #

function checkAPNs() {

    local humanReadableCheckName="Apple Push Notification service"
    notice "Check ${humanReadableCheckName} …"

    dialogUpdate "icon: SF=wave.3.up.circle.fill,${organizationColorScheme}"
    dialogUpdate "listitem: index: ${1}, status: wait, statustext: Checking …"
    dialogUpdate "progress: increment"
    dialogUpdate "progresstext: Determining ${humanReadableCheckName} status …"

    sleep "${anticipationDuration}"

    apnsCheck=$( command log show --last 24h --predicate 'subsystem == "com.apple.ManagedClient" && (eventMessage CONTAINS[c] "Received HTTP response (200) [Acknowledged" || eventMessage CONTAINS[c] "Received HTTP response (200) [NotNow")' | tail -1 | cut -d '.' -f 1 )

    if [[ "${apnsCheck}" == *"Timestamp"* ]] || [[ -z "${apnsCheck}" ]]; then

        dialogUpdate "listitem: index: ${1}, status: fail, statustext: Failed"
        errorOut "${humanReadableCheckName} (${1}): ${apnsCheck}"
        overallHealth+="${humanReadableCheckName}; "

    else

        apnsStatusEpoch=$( date -j -f "%Y-%m-%d %H:%M:%S" "${apnsCheck}" +"%s" )
        apnsStatus=$( date -r "${apnsStatusEpoch}" "+%A %-l:%M %p" )
        dialogUpdate "listitem: index: ${1}, status: success, statustext: ${apnsStatus}"
        info "${humanReadableCheckName}: ${apnsCheck}"

    fi

}



# # # # # # # # # # # # # # # # # # # # # # # # # # # # # # # # # # # # # # # # # # # # # # # # # #
# Check the expiration date of the JSS Built-in Certificate Authority (thanks, @isaacatmann!)
# # # # # # # # # # # # # # # # # # # # # # # # # # # # # # # # # # # # # # # # # # # # # # # # # #

function checkJssCertificateExpiration() {

    local humanReadableCheckName="JSS Built-in Certificate Authority"
    notice "Check the expiration date of the ${humanReadableCheckName} …"

    dialogUpdate "icon: SF=mail.and.text.magnifyingglass,${organizationColorScheme}"
    dialogUpdate "listitem: index: ${1}, status: wait, statustext: Checking …"
    dialogUpdate "progress: increment"
    dialogUpdate "progresstext: Determining MDM Certificate expiration date …"

    sleep "${anticipationDuration}"

    identities=( $( security find-identity -v /Library/Keychains/System.keychain | awk '{print $3}' | tr -d '"' | head -n 1 ) )
    now_seconds=$( date +%s )

    if [[ "${identities}" != "identities" ]]; then

        for i in $identities; do
            if [[ $(security find-certificate -c "$i" | grep issu | tr -d '"') == *"JSS BUILT-IN CERTIFICATE AUTHORITY"* ]] || [[ $(security find-certificate -c "$i" | grep issu | tr -d '"') == *"JSS Built-in Certificate Authority"* ]]; then
                expiry=$(security find-certificate -c "$i" -p | openssl x509 -noout -enddate | cut -f2 -d"=")
                expirationDateFormatted=$( date -j -f "%b %d %H:%M:%S %Y GMT" "${expiry}" "+%d-%b-%Y" )
                date_seconds=$(date -j -f "%b %d %T %Y %Z" "$expiry" +%s)
                if (( date_seconds > now_seconds )); then
                    dialogUpdate "listitem: index: ${1}, status: success, statustext: ${expirationDateFormatted}"
                    info "${humanReadableCheckName} Expiration: ${expirationDateFormatted}"
                else
                    dialogUpdate "listitem: index: ${1}, status: fail, statustext: ${expirationDateFormatted}"
                    errorOut "${humanReadableCheckName} Expiration: ${expirationDateFormatted}"
                    overallHealth+="${humanReadableCheckName}; "
                fi
            fi
        done
    
    else

        expirationDateFormatted="NOT Installed"
        dialogUpdate "listitem: index: ${1}, status: fail, statustext: ${expirationDateFormatted}"
        errorOut "${humanReadableCheckName} Expiration: ${expirationDateFormatted}"
        overallHealth+="${humanReadableCheckName}; "

    fi

}



# # # # # # # # # # # # # # # # # # # # # # # # # # # # # # # # # # # # # # # # # # # # # # # # # #
# Check Last Jamf Pro Check-In (thanks, @jordywitteman!)
# # # # # # # # # # # # # # # # # # # # # # # # # # # # # # # # # # # # # # # # # # # # # # # # # #

function checkJamfProCheckIn() {

    local humanReadableCheckName="Last Jamf Pro check-in"
    notice "Checking ${humanReadableCheckName} …"

    dialogUpdate "icon: SF=dot.radiowaves.left.and.right,${organizationColorScheme}"
    dialogUpdate "listitem: index: ${1}, status: wait, statustext: Checking …"
    dialogUpdate "progress: increment"
    dialogUpdate "progresstext: Determining ${humanReadableCheckName} …"

    sleep "${anticipationDuration}"

    # Enable 24 hour clock format (12 hour clock enabled by default)
    twenty_four_hour_format="false"

    # Number of seconds since action last occurred (86400 = 1 day)
    check_in_time_old=86400      # 1 day
    check_in_time_aging=28800    # 8 hours

    last_check_in_time=$(grep "Checking for policies triggered by \"recurring check-in\"" "/private/var/log/jamf.log" | tail -n 1 | awk '{ print $2,$3,$4 }')

    # Convert last Jamf Pro check-in time to epoch
    last_check_in_time_epoch=$(date -j -f "%b %d %T" "${last_check_in_time}" +"%s")
    time_since_check_in_epoch=$(($currentTimeEpoch-$last_check_in_time_epoch))

    # Convert last Jamf Pro epoch to something easier to read
    if [[ "${twenty_four_hour_format}" == "true" ]]; then
        # Outputs 24 hour clock format
        last_check_in_time_human_reable=$(date -r "${last_check_in_time_epoch}" "+%A %H:%M")
    else
        # Outputs 12 hour clock format
        last_check_in_time_human_reable=$(date -r "${last_check_in_time_epoch}" "+%A %-l:%M %p")
    fi

    # Set status indicator for last check-in
    if [ ${time_since_check_in_epoch} -ge ${check_in_time_old} ]; then
        # check_in_status_indicator="🔴"
        dialogUpdate "listitem: index: ${1}, status: fail, statustext: ${last_check_in_time_human_reable}"
        errorOut "${humanReadableCheckName}: ${last_check_in_time_human_reable}"
        overallHealth+="${humanReadableCheckName}; "
    elif [ ${time_since_check_in_epoch} -ge ${check_in_time_aging} ]; then
        # check_in_status_indicator="🟠"
        dialogUpdate "listitem: index: ${1}, status: error, statustext: ${last_check_in_time_human_reable}"
        warning "${humanReadableCheckName}: ${last_check_in_time_human_reable}"
        overallHealth+="${humanReadableCheckName}; "
    elif [ ${time_since_check_in_epoch} -lt ${check_in_time_aging} ]; then
        # check_in_status_indicator="🟢"
        dialogUpdate "listitem: index: ${1}, status: success, statustext: ${last_check_in_time_human_reable}"
        info "${humanReadableCheckName}: ${last_check_in_time_human_reable}"
    fi

}



# # # # # # # # # # # # # # # # # # # # # # # # # # # # # # # # # # # # # # # # # # # # # # # # # #
# Check Last Jamf Pro Inventory Update (thanks, @jordywitteman!)
# # # # # # # # # # # # # # # # # # # # # # # # # # # # # # # # # # # # # # # # # # # # # # # # # #

function checkJamfProInventory() {

    local humanReadableCheckName="Last Jamf Pro inventory update"
    notice "Check ${humanReadableCheckName} …"

    dialogUpdate "icon: SF=checklist,${organizationColorScheme}"
    dialogUpdate "listitem: index: ${1}, status: wait, statustext: Checking …"
    dialogUpdate "progress: increment"
    dialogUpdate "progresstext: Determining ${humanReadableCheckName} …"

    sleep "${anticipationDuration}"

    # Enable 24 hour clock format (12 hour clock enabled by default)
    twenty_four_hour_format="false"

    # Number of seconds since action last occurred (86400 = 1 day)
    inventory_time_old=604800    # 1 week
    inventory_time_aging=259200  # 3 days

    # Get last Jamf Pro inventory time from jamf.log
    last_inventory_time=$(grep "Removing existing launchd task /Library/LaunchDaemons/com.jamfsoftware.task.bgrecon.plist..." "/private/var/log/jamf.log" | tail -n 1 | awk '{ print $2,$3,$4 }')

    # Convert last Jamf Pro inventory time to epoch
    last_inventory_time_epoch=$(date -j -f "%b %d %T" "${last_inventory_time}" +"%s")
    time_since_inventory_epoch=$(($currentTimeEpoch-$last_inventory_time_epoch))

    # Convert last Jamf Pro epoch to something easier to read
    if [[ "${twenty_four_hour_format}" == "true" ]]; then
        # Outputs 24 hour clock format
        last_inventory_time_human_reable=$(date -r "${last_inventory_time_epoch}" "+%A %H:%M")
    else
        # Outputs 12 hour clock format
        last_inventory_time_human_reable=$(date -r "${last_inventory_time_epoch}" "+%A %-l:%M %p")
    fi

    #set status indicator for last inventory
    if [ ${time_since_inventory_epoch} -ge ${inventory_time_old} ]; then
        # inventory_status_indicator="🔴"
        dialogUpdate "listitem: index: ${1}, status: fail, statustext: ${last_inventory_time_human_reable}"
        errorOut "${humanReadableCheckName}: ${last_inventory_time_human_reable}"
        overallHealth+="${humanReadableCheckName}; "
    elif [ ${time_since_inventory_epoch} -ge ${inventory_time_aging} ]; then
        # inventory_status_indicator="🟠"
        dialogUpdate "listitem: index: ${1}, status: error, statustext: ${last_inventory_time_human_reable}"
        warning "${humanReadableCheckName}: ${last_inventory_time_human_reable}"
        overallHealth+="${humanReadableCheckName}; "
    elif [ ${time_since_inventory_epoch} -lt ${inventory_time_aging} ]; then
        # inventory_status_indicator="🟢"
        dialogUpdate "listitem: index: ${1}, status: success, statustext: ${last_inventory_time_human_reable}"
        info "${humanReadableCheckName}: ${last_inventory_time_human_reable}"
    fi

}



# # # # # # # # # # # # # # # # # # # # # # # # # # # # # # # # # # # # # # # # # # # # # # # # # #
# Check FileVault
# # # # # # # # # # # # # # # # # # # # # # # # # # # # # # # # # # # # # # # # # # # # # # # # # #

function checkFileVault() {

    local humanReadableCheckName="FileVault"
    notice "Check ${humanReadableCheckName} …"

    dialogUpdate "icon: SF=lock.laptopcomputer,${organizationColorScheme}"
    dialogUpdate "listitem: index: ${1}, status: wait, statustext: Checking …"
    dialogUpdate "progress: increment"
    dialogUpdate "progresstext: Determining ${humanReadableCheckName} status …"

    sleep "${anticipationDuration}"

    fileVaultCheck=$( fdesetup isactive )

    if [[ -f /Library/Preferences/com.apple.fdesetup.plist ]] || [[ "$fileVaultCheck" == "true" ]]; then

        fileVaultStatus=$( fdesetup status -extended -verbose 2>&1 )

        case ${fileVaultStatus} in

            *"FileVault is On."* ) 
                dialogUpdate "listitem: index: ${1}, status: success, statustext: Enabled"
                info "${humanReadableCheckName}: Enabled"
                ;;

            *"Deferred enablement appears to be active for user"* )
                dialogUpdate "listitem: index: ${1}, status: success, statustext: Enabled (next login)"
                warning "${humanReadableCheckName}: Enabled (next login)"
                ;;

            *  )
                dialogUpdate "listitem: index: ${1}, status: error, statustext: Failed"
                errorOut "${humanReadableCheckName} (${1})"
                overallHealth+="${humanReadableCheckName}; "
                ;;

        esac

    else

        dialogUpdate "listitem: index: ${1}, status: error, statustext: Failed"
        errorOut "${humanReadableCheckName} (${1})"
        overallHealth+="${humanReadableCheckName}; "

    fi

}



# # # # # # # # # # # # # # # # # # # # # # # # # # # # # # # # # # # # # # # # # # # # # # # # # #
<<<<<<< HEAD
# Check Internal Validation — Parameter 2: Target File; Parameter 3: Icon; Parameter 4: Display Name
# # # # # # # # # # # # # # # # # # # # # # # # # # # # # # # # # # # # # # # # # # # # # # # # # #

function checkInternal() {

    checkInternalTargetFile="${2}"
    checkInternalTargetFileIcon="${3}"
    checkInternalTargetFileDisplayName="${4}"

    notice "Internal Check: ${checkInternalTargetFile} …"

    dialogUpdate "icon: ${checkInternalTargetFileIcon}"
    dialogUpdate "listitem: index: ${1}, status: wait, statustext: Checking …"
    dialogUpdate "progress: increment"
    dialogUpdate "progresstext: Determining status of ${checkInternalTargetFileDisplayName} …"

    sleep "${anticipationDuration}"

    if [[ -e "${checkInternalTargetFile}" ]]; then

        dialogUpdate "listitem: index: ${1}, status: success, statustext: Installed"
        info "${checkInternalTargetFileDisplayName} installed"
        
    else

        dialogUpdate "listitem: index: ${1}, status: fail, statustext: NOT Installed"
        errorOut "${checkInternalTargetFileDisplayName} NOT Installed"
        overallHealth+="${checkInternalTargetFileDisplayName}; "

    fi

    sleep "${anticipationDuration}"
=======
# Check VPN Installation
# # # # # # # # # # # # # # # # # # # # # # # # # # # # # # # # # # # # # # # # # # # # # # # # # #

function checkVPN() {

    notice "Check ${vpnAppName} …"

    dialogUpdate "icon: ${vpnAppPath}"
    dialogUpdate "listitem: index: ${1}, status: wait, statustext: Checking …"
    dialogUpdate "progress: increment"
    dialogUpdate "progresstext: Determining status of ${vpnAppName} …"

    # sleep "${anticipationDuration}"

    case ${vpnStatus} in

        *"NOT installed"* )
            dialogUpdate "listitem: index: ${1}, status: fail, statustext: Failed"
            errorOut "${vpnAppName} Failed"
            overallHealth+="${vpnAppName}; "
            ;;

        *"Idle"* )
            dialogUpdate "listitem: index: ${1}, status: success, statustext: Idle"
            info "${vpnAppName} idle"
            ;;
            
        "None" )
            dialogUpdate "listitem: index: ${1}, status: success, statustext: No VPN"
            info "No VPN"
            ;;

        * )
            dialogUpdate "listitem: index: ${1}, status: success, statustext: Connected"
            info "${vpnAppName} connected"
            ;;
    esac
>>>>>>> 59a8dab7

}



# # # # # # # # # # # # # # # # # # # # # # # # # # # # # # # # # # # # # # # # # # # # # # # # # #
# Check External Validation (where Parameter 2 represents the Jamf Pro Policy Custom Trigger)
# # # # # # # # # # # # # # # # # # # # # # # # # # # # # # # # # # # # # # # # # # # # # # # # # #

function checkExternal() {

    trigger="${2}"
    appPath="${3}"
    appDisplayName=$(basename "${appPath}" .app)

    notice "External Check: ${appPath} …"

    dialogUpdate "icon: ${appPath}"
    dialogUpdate "listitem: index: ${1}, status: wait, statustext: Checking …"
    dialogUpdate "progress: increment"
    dialogUpdate "progresstext: Determining status of ${appDisplayName} …"

    # sleep "${anticipationDuration}"

    externalValidation=$( /usr/local/bin/jamf policy -event $trigger | grep "Script result:" )

    case ${externalValidation} in

        *"Failed"* )
            dialogUpdate "listitem: index: ${1}, status: fail, statustext: Failed"
            errorOut "${appDisplayName} Failed"
            overallHealth+="${appDisplayName}; "
            ;;

        *"Running"* ) 
            dialogUpdate "listitem: index: ${1}, status: success, statustext: Running"
            info "${appDisplayName} running"
            ;;

        *"Error"* | * )
            dialogUpdate "listitem: index: ${1}, status: error, statustext: Error"
            errorOut "${appDisplayName} Error"
            overallHealth+="${appDisplayName}; "
            ;;

    esac

}



# # # # # # # # # # # # # # # # # # # # # # # # # # # # # # # # # # # # # # # # # # # # # # # # # #
# Check Network Quality
# # # # # # # # # # # # # # # # # # # # # # # # # # # # # # # # # # # # # # # # # # # # # # # # # #

function checkNetworkQuality() {

    local humanReadableCheckName="Network Quality"
    notice "Check ${humanReadableCheckName} …"    

    dialogUpdate "icon: SF=gauge.with.dots.needle.67percent,${organizationColorScheme}"
    dialogUpdate "listitem: index: ${1}, status: wait, statustext: Checking …"
    dialogUpdate "progress: increment"
    dialogUpdate "progresstext: Determining ${humanReadableCheckName} …"

    # sleep "${anticipationDuration}"

    networkQualityTestFile="/var/tmp/networkQualityTest"

    if [[ -e "${networkQualityTestFile}" ]]; then

        networkQualityTestFileCreationEpoch=$( stat -f "%m" "${networkQualityTestFile}" )
        networkQualityTestMaximumEpoch=$( date -v-"${networkQualityTestMaximumAge}" +%s )

        if [[ "${networkQualityTestFileCreationEpoch}" -gt "${networkQualityTestMaximumEpoch}" ]]; then

            info "Using cached ${humanReadableCheckName} Test"
            testStatus="(cached)"

        else

            unset testStatus
            info "Removing cached result …"
            rm "${networkQualityTestFile}"
            info "Starting ${humanReadableCheckName} Test …"
            networkQuality -s -v -c > "${networkQualityTestFile}"
            info "Completed ${humanReadableCheckName} Test"

        fi

    else

        info "Starting ${humanReadableCheckName} Test …"
        networkQuality -s -v -c > "${networkQualityTestFile}"
        info "Completed ${humanReadableCheckName} Test"

    fi

    networkQualityTest=$( < "${networkQualityTestFile}" )

    case "${osVersion}" in

        11* ) 
            dlThroughput="N/A; macOS ${osVersion}"
            dlResponsiveness="N/A; macOS ${osVersion}"
            ;;

        * )
            dlThroughput=$( get_json_value "$networkQualityTest" "dl_throughput" )
            dlResponsiveness=$( get_json_value "$networkQualityTest" "dl_responsiveness" )
            ;;

    esac

    mbps=$( echo "scale=2; ( $dlThroughput / 1000000 )" | bc )
    dialogUpdate "listitem: index: ${1}, status: success, statustext: ${mbps} Mbps ${testStatus}"
    info "Download: ${mbps} Mbps, Responsiveness: ${dlResponsiveness}; "

    dialogUpdate "icon: ${icon}"

}



# # # # # # # # # # # # # # # # # # # # # # # # # # # # # # # # # # # # # # # # # # # # # # # # # #
# Update Computer Inventory
# # # # # # # # # # # # # # # # # # # # # # # # # # # # # # # # # # # # # # # # # # # # # # # # # #

function updateComputerInventory() {

    notice "Updating Computer Inventory …"

    dialogUpdate "icon: SF=pencil.and.list.clipboard,${organizationColorScheme}"
    dialogUpdate "listitem: index: ${1}, status: wait, statustext: Updating …"
    dialogUpdate "progress: increment"
    dialogUpdate "progresstext: Updating Computer Inventory …"

    if [[ "${operationMode}" == "production" ]]; then

        jamf recon # -verbose

    else

        sleep "${anticipationDuration}"

    fi

    dialogUpdate "listitem: index: ${1}, status: success, statustext: Updated"

}



####################################################################################################
#
# Program
#
####################################################################################################

# # # # # # # # # # # # # # # # # # # # # # # # # # # # # # # # # # # # # # # # # # # # # # # # # #
# Create Dialog
# # # # # # # # # # # # # # # # # # # # # # # # # # # # # # # # # # # # # # # # # # # # # # # # # #

notice "Current Elapsed Time: $(printf '%dh:%dm:%ds\n' $((SECONDS/3600)) $((SECONDS%3600/60)) $((SECONDS%60)))"

eval ${dialogBinary} --jsonfile ${dialogJSONFile} &
dialogPID=$!
info "Dialog PID: ${dialogPID}"

dialogUpdate "progresstext: Initializing …"

# Band-Aid for macOS 15+ `withAnimation` SwiftUI bug
dialogUpdate "list: hide"
dialogUpdate "list: show"



# # # # # # # # # # # # # # # # # # # # # # # # # # # # # # # # # # # # # # # # # # # # # # # # # #
# Health Checks (where "n" represents the listitem order)
# # # # # # # # # # # # # # # # # # # # # # # # # # # # # # # # # # # # # # # # # # # # # # # # # #


if [[ "${operationMode}" == "production" ]]; then

    # Production Mode

    checkOS "0"
    checkAvailableSoftwareUpdates "1"
    checkSIP "2"
    checkFirewall "3"
    checkFileVault "4"
    checkUptime "5"
    checkFreeDiskSpace "6"
    checkJamfProMdmProfile "7"
    checkJssCertificateExpiration "8"
    checkAPNs "9"
    checkJamfProCheckIn "10"
    checkJamfProInventory "11"
    checkExternal "12" "symvBeyondTrustPMfM" "/Applications/PrivilegeManagement.app"
    checkExternal "13" "symvCiscoUmbrella" "/Applications/Cisco/Cisco Secure Client.app"
    checkExternal "14" "symvCrowdStrikeFalcon" "/Applications/Falcon.app"
    checkExternal "15" "symvGlobalProtect" "/Applications/GlobalProtect.app"
    checkNetworkQuality "16"
    updateComputerInventory "17"
<<<<<<< HEAD
    checkInternal "18" "/Applications/1Password.app" "/Applications/1Password.app" "1Password"
=======
    checkVPN "18"
>>>>>>> 59a8dab7

    dialogUpdate "icon: ${icon}"
    dialogUpdate "progresstext: Final Analysis …"

    sleep "${anticipationDuration}"

else

    # Non-production Mode

    dialogUpdate "title: ${humanReadableScriptName} (${scriptVersion}) [Operation Mode: ${operationMode}]"

    listitemLength=$(get_json_value "${dialogJSON}" "listitem.length")

    for (( i=0; i<listitemLength; i++ )); do

        notice "[Operation Mode: ${operationMode}] Check ${i} …"

        dialogUpdate "icon: SF=${i}.square,${organizationColorScheme}"
        dialogUpdate "listitem: index: ${i}, status: wait, statustext: Checking …"
        dialogUpdate "progress: increment"
        dialogUpdate "progresstext: [Operation Mode: ${operationMode}] • Item No. ${i} …"

        # sleep "${anticipationDuration}"

        ###
        #
        # START EXAMPLE
        #
        #   Check-specific
        #
        #   code
        #
        #   goes
        #
        #   here
        #
        # END EXAMPLE
        #
        ###

        dialogUpdate "listitem: index: ${i}, status: success, statustext: ${operationMode}"

    done

    dialogUpdate "icon: ${icon}"
    dialogUpdate "progresstext: Final Analysis …"

    sleep "${anticipationDuration}"

fi



# # # # # # # # # # # # # # # # # # # # # # # # # # # # # # # # # # # # # # # # # # # # # # # # # #
# Quit Script
# # # # # # # # # # # # # # # # # # # # # # # # # # # # # # # # # # # # # # # # # # # # # # # # # #

quitScript<|MERGE_RESOLUTION|>--- conflicted
+++ resolved
@@ -272,14 +272,6 @@
         globalProtectInterface=$(netstat -nr | grep utun| head -1| awk '{ print $4 }')
         globalProtectVPNStatus=$(ifconfig $globalProtectInterface | awk '/inet / {print $2}')
 
-<<<<<<< HEAD
-if [[ -e "${globalProtectTest}" ]]; then
-    globalProtectVpnIP=$( ifconfig | awk '/^utun[0-9]+:/{iface=$1} /inet 10\./{if (iface ~ /^utun/) print $2}' )
-    if [[ -z "${globalProtectVpnIP}" ]]; then
-        globalProtectStatus="Inactive"
-    else
-        globalProtectStatus="${globalProtectVpnIP}"
-=======
         if [[ -n "${globalProtectVPNStatus}" ]]; then
             vpnStatus="${globalProtectVPNStatus}"
         fi
@@ -327,7 +319,6 @@
             ciscoVPNSessionDisconnect=$(echo "${ciscoVPNStats}" | grep -m1 'Session Disconnect:' | awk '{print $3, $4, $5, $6, $7}')
             vpnExtendedStatus="VPN Server Address: ${ciscoVPNServer} VPN Connection Duration: ${ciscoVPNDuration} VPN Session Disconnect: $ciscoVPNSessionDisconnect"
         fi
->>>>>>> 59a8dab7
     fi
 fi
 
@@ -453,11 +444,8 @@
         {"title" : "Palo Alto GlobalProtect", "subtitle" : "Virtual Private Network (VPN) connection to Church headquarters", "icon" : "SF=16.circle.fill,'"${organizationColorScheme}"'", "status" : "pending", "statustext" : "Pending …"},
         {"title" : "Network Quality Test", "subtitle" : "Various networking-related tests of your Mac’s Internet connection", "icon" : "SF=17.circle.fill,'"${organizationColorScheme}"'", "status" : "pending", "statustext" : "Pending …"},
         {"title" : "Computer Inventory", "subtitle" : "The listing of your Mac’s apps and settings", "icon" : "SF=18.circle.fill,'"${organizationColorScheme}"'", "status" : "pending", "statustext" : "Pending …"},
-<<<<<<< HEAD
-        {"title" : "1Password", "subtitle" : "1Password gives you the ability to enforce stringent security standards.", "icon" : "SF=19.circle.fill,'"${organizationColorScheme}"'", "status" : "pending", "statustext" : "Pending …"}
-=======
+        {"title" : "1Password", "subtitle" : "1Password gives you the ability to enforce stringent security standards.", "icon" : "SF=19.circle.fill,'"${organizationColorScheme}"'", "status" : "pending", "statustext" : "Pending …"},
         {"title" : "VPN Client Check", "subtitle" : "Your Mac should have the proper VPN client installed and usable", "icon" : "SF=19.circle.fill,'"${organizationColorScheme}"'", "status" : "pending", "statustext" : "Pending …"}
->>>>>>> 59a8dab7
     ]
 }
 '
@@ -1684,7 +1672,6 @@
 
 
 # # # # # # # # # # # # # # # # # # # # # # # # # # # # # # # # # # # # # # # # # # # # # # # # # #
-<<<<<<< HEAD
 # Check Internal Validation — Parameter 2: Target File; Parameter 3: Icon; Parameter 4: Display Name
 # # # # # # # # # # # # # # # # # # # # # # # # # # # # # # # # # # # # # # # # # # # # # # # # # #
 
@@ -1717,7 +1704,12 @@
     fi
 
     sleep "${anticipationDuration}"
-=======
+
+}
+
+
+
+# # # # # # # # # # # # # # # # # # # # # # # # # # # # # # # # # # # # # # # # # # # # # # # # # #
 # Check VPN Installation
 # # # # # # # # # # # # # # # # # # # # # # # # # # # # # # # # # # # # # # # # # # # # # # # # # #
 
@@ -1755,7 +1747,6 @@
             info "${vpnAppName} connected"
             ;;
     esac
->>>>>>> 59a8dab7
 
 }
 
@@ -1960,11 +1951,8 @@
     checkExternal "15" "symvGlobalProtect" "/Applications/GlobalProtect.app"
     checkNetworkQuality "16"
     updateComputerInventory "17"
-<<<<<<< HEAD
     checkInternal "18" "/Applications/1Password.app" "/Applications/1Password.app" "1Password"
-=======
     checkVPN "18"
->>>>>>> 59a8dab7
 
     dialogUpdate "icon: ${icon}"
     dialogUpdate "progresstext: Final Analysis …"
