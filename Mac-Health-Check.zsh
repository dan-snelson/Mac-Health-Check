#!/bin/zsh --no-rcs
# shellcheck shell=bash

####################################################################################################
#
# Mac Health Check
#
# A practical and user-friendly approach to surfacing Mac compliance information directly to end-users
# via Jamf Pro Self Service
#
# https://snelson.us/mhc
#
# Inspired by:
#   - @talkingmoose and @robjschroeder
#
####################################################################################################
#
# HISTORY
#
<<<<<<< HEAD
# Version 3.0.0, 19-Aug-2025, Dan K. Snelson (@dan-snelson)
#   - First (attempt at a) MDM-agnostic release
=======
# Version 2.3.0, 19-Aug-2025, Dan K. Snelson (@dan-snelson)
#   - Enhanced `operationMode` to verbosely execute when set to `debug` (Addresses Issue #28)
#   - Adjusted GlobalProtect VPN check for IPv6
#   - Enhanced `checkJssCertificateExpiration` function (Addresses Issue #27 via Pull Request #30; thanks, @theahadub and @ScottEKendall)
#   - Extended Network Checks (Pull Request #31 addresses Issue #23; thanks big bunches, @tonyyo11!)
#   - Added `organizationBrandingBannerURL` (thanks for the inspiration, @ScottEKendall!)
#   - Adjusted `checkVPN` function to report "Unknown" for the catch-all condition of `vpnStatus`
#   - Added "Connected" and "Disconnected" options to `checkVPN` function
#   - Adjusted Palo Alto Networks GlobalProtect VPN Information
>>>>>>> d6c16411
#
####################################################################################################



####################################################################################################
#
# Global Variables
#
####################################################################################################

export PATH=/usr/bin:/bin:/usr/sbin:/sbin:/usr/local/bin/

# Script Version
<<<<<<< HEAD
scriptVersion="3.0.0b12"
=======
scriptVersion="2.3.0b7"
>>>>>>> d6c16411

# Client-side Log
scriptLog="/var/log/org.churchofjesuschrist.log"

# Elapsed Time
SECONDS="0"

# Paramter 4: Operation Mode [ test | debug | production ]
operationMode="${4:-"production"}"

    # Enable `set -x` if operation mode is "test" or "debug" to help identify variable initialization issues (i.e., SSID)
    [[ "${operationMode}" == "test" || "${operationMode}" == "debug" ]] && set -x

# Parameter 5: Microsoft Teams or Slack Webhook URL [ Leave blank to disable (default) | https://microsoftTeams.webhook.com/URL | https://hooks.slack.com/services/URL ]
webhookURL="${5:-""}"



# # # # # # # # # # # # # # # # # # # # # # # # # # # # # # # # # # # # # # # # # # # # # # # # # #
# Organization Variables
# # # # # # # # # # # # # # # # # # # # # # # # # # # # # # # # # # # # # # # # # # # # # # # # # #

# Script Human-readable Name
humanReadableScriptName="Mac Health Check"

# Organization's Script Name
organizationScriptName="MHC"

# Organization's Branding Banner URL
organizationBrandingBannerURL="https://img.freepik.com/free-photo/abstract-smooth-orange-background-layout-designstudioroom-web-template-business-report-with-smooth-c_1258-54783.jpg" # [Image by benzoix on Freepik](https://www.freepik.com/author/benzoix)

# Organization's Overlayicon URL
organizationOverlayiconURL=""

# Organization's Color Scheme
organizationColorScheme="weight=semibold,colour1=#ef9d51,colour2=#ef7951"

# Organization's Kerberos Realm (leave blank to disable check)
kerberosRealm=""

# Organization's Firewall Type [ socketfilterfw | pf ]
organizationFirewall="socketfilterfw"

# Organization's VPN client type [ none | paloalto | cisco | tailscale ]
vpnClientVendor="paloalto"

# Organization's VPN data type [ basic | extended ]
vpnClientDataType="extended"

# "Anticipation" Duration (in seconds)
anticipationDuration="2"

# How many previous minor OS versions will be marked as compliant
previousMinorOS="2"

# Allowed minimum percentage of free disk space
allowedMinimumFreeDiskPercentage="10"

# Network Quality Test Maximum Age
# Leverages `date -v-`; One of either y, m, w, d, H, M or S
# must be used to specify which part of the date is to be adjusted
networkQualityTestMaximumAge="1H"

# Allowed number of uptime minutes
# - 1 day = 24 hours × 60 minutes/hour = 1,440 minutes
# - 7 days, multiply: 7 × 1,440 minutes = 10,080 minutes
allowedUptimeMinutes="10080"

# Should excessive uptime result in a "warning" or "error" ?
excessiveUptimeAlertStyle="warning"

# Completion Timer (in seconds)
completionTimer="60"



# # # # # # # # # # # # # # # # # # # # # # # # # # # # # # # # # # # # # # # # # # # # # # # # # #
# MDM vendor (thanks, @TechTrekkie!)
# # # # # # # # # # # # # # # # # # # # # # # # # # # # # # # # # # # # # # # # # # # # # # # # # #

if [[ -n "$(profiles list -output stdout-xml | awk '/com.apple.mdm/ {print $1}' | tail -1)" ]]; then
    serverURL=$( profiles list -output stdout-xml | grep -a1 'ServerURL' | sed -n 's/.*<string>\(https:\/\/[^\/]*\).*/\1/p' )
    if [[ -n "$serverURL" ]]; then
        # echo "MDM server address: $serverURL"
    else
        echo "Failed to get MDM URL!"
    fi
else
    echo "Not enrolled in an MDM server."
fi

# Vendor's MDM Profile UUID
# You can find this out by using: `sudo profiles show enrollment | grep -A3 -B3 com.apple.mdm`

case "${serverURL}" in

    *addigy* )
        mdmVendor="Addigy"
        mdmVendorUuid=""
        ;;

    *jamf* | *jss* )
        mdmVendor="Jamf Pro"
        mdmVendorUuid="00000000-0000-0000-A000-4A414D460004"
        [[ -f "/private/var/log/jamf.log" ]] || { echo "jamf.log missing; exiting."; exit 1; }
        ;;

    *jumpcloud* )
        mdmVendor="JumpCloud"
        mdmVendorUuid=""
        ;;
    
    *microsoft* )
        mdmVendor="Microsoft Intune"
        mdmVendorUuid="67A5265B-12D4-4EB5-A2B3-72C683E33BCF"
        ;;

    *mosyle* )
        mdmVendor="Mosyle"
        mdmVendorUuid=""
        ;;

    * )
        echo "Unable to determine MDM from ServerURL"
        ;;

esac



# # # # # # # # # # # # # # # # # # # # # # # # # # # # # # # # # # # # # # # # # # # # # # # # # #
# Jamf Pro Configuration Profile Variables
# # # # # # # # # # # # # # # # # # # # # # # # # # # # # # # # # # # # # # # # # # # # # # # # # #

# Organization's Client-side Jamf Pro Variables
jamfProVariables="org.churchofjesuschrist.jamfprovariables.plist"

# Property List File
plistFilepath="/Library/Managed Preferences/${jamfProVariables}"

if [[ -e "${plistFilepath}" ]]; then

    # Jamf Pro ID
    jamfProID=$( defaults read "${plistFilepath}" "Jamf Pro ID" 2>/dev/null )

    # Site Name
    jamfProSiteName=$( defaults read "${plistFilepath}" "Site Name" 2>/dev/null )

fi



# # # # # # # # # # # # # # # # # # # # # # # # # # # # # # # # # # # # # # # # # # # # # # # # # #
# Computer Variables
# # # # # # # # # # # # # # # # # # # # # # # # # # # # # # # # # # # # # # # # # # # # # # # # # #

osVersion=$( sw_vers -productVersion )
osVersionExtra=$( sw_vers -productVersionExtra ) 
osBuild=$( sw_vers -buildVersion )
osMajorVersion=$( echo "${osVersion}" | awk -F '.' '{print $1}' )
if [[ -n $osVersionExtra ]] && [[ "${osMajorVersion}" -ge 13 ]]; then osVersion="${osVersion} ${osVersionExtra}"; fi
serialNumber=$( ioreg -rd1 -c IOPlatformExpertDevice | awk -F'"' '/IOPlatformSerialNumber/{print $4}' )
computerName=$( scutil --get ComputerName | /usr/bin/sed 's/’//' )
computerModel=$( sysctl -n hw.model )
localHostName=$( scutil --get LocalHostName )
batteryCycleCount=$( ioreg -r -c "AppleSmartBattery" | /usr/bin/grep '"CycleCount" = ' | /usr/bin/awk '{ print $3 }' | /usr/bin/sed s/\"//g )
bootstrapTokenStatus=$( profiles status -type bootstraptoken | awk '{sub(/^profiles: /, ""); printf "%s", $0; if (NR < 2) printf "; "}' | sed 's/; $//' )
ssid=$( system_profiler SPAirPortDataType | awk '/Current Network Information:/ { getline; print substr($0, 13, (length($0) - 13)); exit }' )
sshStatus=$( systemsetup -getremotelogin | awk -F ": " '{ print $2 }' )
networkTimeServer=$( systemsetup -getnetworktimeserver )
locationServices=$( defaults read /var/db/locationd/Library/Preferences/ByHost/com.apple.locationd LocationServicesEnabled )
locationServicesStatus=$( [ "${locationServices}" = "1" ] && echo "Enabled" || echo "Disabled" )
sudoStatus=$( visudo -c )
sudoAllLines=$( awk '/\(ALL\)/' /etc/sudoers | tr '\t\n#' ' ' )



# # # # # # # # # # # # # # # # # # # # # # # # # # # # # # # # # # # # # # # # # # # # # # # # # #
# Logged-in User Variables
# # # # # # # # # # # # # # # # # # # # # # # # # # # # # # # # # # # # # # # # # # # # # # # # # #

loggedInUser=$( echo "show State:/Users/ConsoleUser" | scutil | awk '/Name :/ { print $3 }' )
loggedInUserFullname=$( id -F "${loggedInUser}" )
loggedInUserFirstname=$( echo "$loggedInUserFullname" | sed -E 's/^.*, // ; s/([^ ]*).*/\1/' | sed 's/\(.\{25\}\).*/\1…/' | awk '{print ( $0 == toupper($0) ? toupper(substr($0,1,1))substr(tolower($0),2) : toupper(substr($0,1,1))substr($0,2) )}' )
loggedInUserID=$( id -u "${loggedInUser}" )
loggedInUserGroupMembership=$( id -Gn "${loggedInUser}" )
if [[ ${loggedInUserGroupMembership} == *"admin"* ]]; then localAdminWarning="WARNING: '$loggedInUser' IS A MEMBER OF 'admin'; "; fi
loggedInUserHomeDirectory=$( dscl . read "/Users/${loggedInUser}" NFSHomeDirectory | awk -F ' ' '{print $2}' )

# Secure Token Status
secureTokenStatus=$( sysadminctl -secureTokenStatus ${loggedInUser} 2>&1 )
case "${secureTokenStatus}" in
    *"ENABLED"*)    secureToken="Enabled"   ;;
    *"DISABLED"*)   secureToken="Disabled"  ;;
    *)              secureToken="Unknown"   ;;
esac

# Kerberos Single Sign-on Extension
if [[ -n "${kerberosRealm}" ]]; then
    /usr/bin/su \- "${loggedInUser}" -c "/usr/bin/app-sso -i ${kerberosRealm}" > /var/tmp/app-sso.plist
    ssoLoginTest=$( /usr/libexec/PlistBuddy -c "Print:login_date" /var/tmp/app-sso.plist 2>&1 )
    if [[ ${ssoLoginTest} == *"Does Not Exist"* ]]; then
        kerberosSSOeResult="${loggedInUser} NOT logged in"
    else
        username=$( /usr/libexec/PlistBuddy -c "Print:upn" /var/tmp/app-sso.plist | awk -F@ '{print $1}' )
        kerberosSSOeResult="${username}"
    fi
    /bin/rm -f /var/tmp/app-sso.plist
fi

# Platform Single Sign-on Extension
pssoeEmail=$( dscl . read /Users/"${loggedInUser}" dsAttrTypeStandard:AltSecurityIdentities 2>/dev/null | awk -F'SSO:' '/PlatformSSO/ {print $2}' )
if [[ -n "${pssoeEmail}" ]]; then
    platformSSOeResult="${pssoeEmail}"
else
    platformSSOeResult="${loggedInUser} NOT logged in"
fi

# Last modified time of user's Microsoft OneDrive sync file (thanks, @pbowden-msft!)
if [[ -d "${loggedInUserHomeDirectory}/Library/Application Support/OneDrive/settings/Business1/" ]]; then
    DataFile=$( ls -t "${loggedInUserHomeDirectory}"/Library/Application\ Support/OneDrive/settings/Business1/*.ini | head -n 1 )
    EpochTime=$( stat -f %m "$DataFile" )
    UTCDate=$( date -u -r $EpochTime '+%d-%b-%Y' )
    oneDriveSyncDate="${UTCDate}"
else
    oneDriveSyncDate="Not Configured"
fi

# Time Machine Backup Date
tmDestinationInfo=$( tmutil destinationinfo 2>/dev/null )
if [[ "${tmDestinationInfo}" == *"No destinations configured"* ]]; then
    tmStatus="Not configured"
    tmLastBackup=""
else
    tmDestinations=$( tmutil destinationinfo 2>/dev/null | grep "Name" | awk -F ':' '{print $NF}' | awk '{$1=$1};1')
    tmStatus="${tmDestinations//$'\n'/, }"

    tmBackupDates=$( tmutil latestbackup  2>/dev/null | awk -F "/" '{print $NF}' | cut -d'.' -f1 )
    if [[ -z $tmBackupDates ]]; then
        tmLastBackup="Last backup date(s) unknown; connect destination(s)"
    else
        tmLastBackup="; Date(s): ${tmBackupDates//$'\n'/, }"
    fi
fi



####################################################################################################
#
# Networking Variables
#
####################################################################################################

# # # # # # # # # # # # # # # # # # # # # # # # # # # # # # # # # # # # # # # # # # # # # # # # # #
# Active IP Address
# # # # # # # # # # # # # # # # # # # # # # # # # # # # # # # # # # # # # # # # # # # # # # # # # #

networkServices=$( networksetup -listallnetworkservices | grep -v asterisk )

while IFS= read -r aService; do
    activePort=$( networksetup -getinfo "$aService" | grep "IP address" | grep -v "IPv6" )
    activePort=${activePort/IP address: /}
    if [ "$activePort" != "" ] && [ "$activeServices" != "" ]; then
        activeServices="$activeServices\n**$aService IP:** $activePort"
    elif [ "$activePort" != "" ] && [ "$activeServices" = "" ]; then
        activeServices="**$aService IP:** $activePort"
    fi
done <<< "$networkServices"

activeIPAddress=$( echo "$activeServices" | sed '/^$/d' | head -n 1 )



####################################################################################################
#
# VPN Client Information
#
####################################################################################################

if [[ "${vpnClientVendor}" == "none" ]]; then
    vpnStatus="None"
fi

# # # # # # # # # # # # # # # # # # # # # # # # # # # # # # # # # # # # # # # # # # # # # # # # # #
# Palo Alto Networks GlobalProtect VPN Information
# # # # # # # # # # # # # # # # # # # # # # # # # # # # # # # # # # # # # # # # # # # # # # # # # #

if [[ "${vpnClientVendor}" == "paloalto" ]]; then
    vpnAppName="GlobalProtect VPN Client"
    vpnAppPath="/Applications/GlobalProtect.app"
    vpnStatus="GlobalProtect is NOT installed"
    if [[ -d "${vpnAppPath}" ]]; then
        vpnStatus="GlobalProtect is Idle"
        globalProtectTunnelStatus=$( /usr/libexec/PlistBuddy -c "Print :'Palo Alto Networks':GlobalProtect:DEM:'tunnel-status'" /Library/Preferences/com.paloaltonetworks.GlobalProtect.settings.plist )
        case "$globalProtectTunnelStatus" in
            "connected"* )
                globalProtectVpnIP=$( /usr/libexec/PlistBuddy -c 'Print :"Palo Alto Networks":GlobalProtect:DEM:"tunnel-ip"' /Library/Preferences/com.paloaltonetworks.GlobalProtect.settings.plist 2>/dev/null | sed -nE 's/.*ipv4=([0-9]+\.[0-9]+\.[0-9]+\.[0-9]+).*/\1/p' )
                vpnStatus="Connected ${globalProtectVpnIP}"
                ;;
            "disconnected" )
                vpnStatus="Disconnected"
                ;;
            *)
                vpnStatus="Unknown"
                ;;
        esac
    fi

    if [[ "${vpnClientDataType}" == "extended" ]] && [[ "${globalProtectTunnelStatus}" == "connected"* ]]; then
        globalProtectUserResult=$( /usr/bin/defaults read /Users/${loggedInUser}/Library/Preferences/com.paloaltonetworks.GlobalProtect.client User 2>&1 )
        if [[ "${globalProtectUserResult}"  == *"Does Not Exist" || -z "${globalProtectUserResult}" ]]; then
            globalProtectUserResult="${loggedInUser} NOT logged-in to GlobalProtect"
        elif [[ ! -z "${globalProtectUserResult}" ]]; then
            globalProtectUserResult="\"${loggedInUser}\" logged-in to GlobalProtect"
        fi
        vpnExtendedStatus="${globalProtectUserResult}"
    fi
fi

# # # # # # # # # # # # # # # # # # # # # # # # # # # # # # # # # # # # # # # # # # # # # # # # # #
# Cisco VPN Information
# # # # # # # # # # # # # # # # # # # # # # # # # # # # # # # # # # # # # # # # # # # # # # # # # #

if [[ "${vpnClientVendor}" == "cisco" ]]; then
    vpnAppName="Cisco VPN Client"
    vpnAppPath="/Applications/Cisco/Cisco AnyConnect Secure Mobility Client.app"
    vpnStatus="Cisco VPN is NOT installed"
    if [[ -d "${vpnAppPath}" ]]; then
        ciscoVPNStats=$(/opt/cisco/anyconnect/bin/vpn -s stats)
    elif [[ -d "/Applications/Cisco/Cisco Secure Client.app" ]]; then
        ciscoVPNStats=$(/opt/cisco/secureclient/bin/vpn -s stats)
    fi
    if [[ -n $ciscoVPNStats ]]; then
        ciscoVPNStatus=$(echo "${ciscoVPNStats}" | grep -m1 'Connection State:' | awk '{print $3}')
        ciscoVPNIP=$(echo "${ciscoVPNStats}" | grep -m1 'Client Address' | awk '{print $4}')
        if [[ "${ciscoVPNStatus}" == "Connected" ]]; then
            vpnStatus="${ciscoVPNIP}"
        else
            vpnStatus="Cisco VPN is Idle"
        fi
        if [[ "${vpnClientDataType}" == "extended" ]] && [[ "${ciscoVPNStatus}" == "Connected" ]]; then
            ciscoVPNServer=$(echo "${ciscoVPNStats}" | grep -m1 'Server Address:' | awk '{print $3}')
            ciscoVPNDuration=$(echo "${ciscoVPNStats}" | grep -m1 'Duration:' | awk '{print $2}')
            ciscoVPNSessionDisconnect=$(echo "${ciscoVPNStats}" | grep -m1 'Session Disconnect:' | awk '{print $3, $4, $5, $6, $7}')
            vpnExtendedStatus="VPN Server Address: ${ciscoVPNServer} VPN Connection Duration: ${ciscoVPNDuration} VPN Session Disconnect: $ciscoVPNSessionDisconnect"
        fi
    fi
fi

# # # # # # # # # # # # # # # # # # # # # # # # # # # # # # # # # # # # # # # # # # # # # # # # # #
# Tailscale VPN Information
# # # # # # # # # # # # # # # # # # # # # # # # # # # # # # # # # # # # # # # # # # # # # # # # # #

if [[ "${vpnClientVendor}" == "tailscale" ]]; then
    vpnAppName="Tailscale VPN Client"
    vpnAppPath="/Applications/Tailscale.app"
    vpnStatus="Tailscale is NOT installed"
    if [[ -d "${vpnAppPath}" ]]; then
        vpnStatus="Tailscale is Idle"
        if command -v tailscale >/dev/null 2>&1; then
            tailscaleCLI="tailscale"
        elif [[ -f "/Applications/Tailscale.app/Contents/MacOS/Tailscale" ]]; then
            tailscaleCLI="/Applications/Tailscale.app/Contents/MacOS/Tailscale"
        else
            tailscaleCLI=""
        fi
        if [[ -n "${tailscaleCLI}" ]]; then
            tailscaleStatusOutput=$("${tailscaleCLI}" status --json 2>/dev/null)
            if [[ $? -eq 0 ]] && [[ -n "${tailscaleStatusOutput}" ]]; then
                tailscaleBackendState=$(echo "${tailscaleStatusOutput}" | grep -o '"BackendState":"[^"]*' | cut -d'"' -f4)
                tailscaleIP=$(echo "${tailscaleStatusOutput}" | grep -o '"TailscaleIPs":\["[^"]*' | cut -d'"' -f4)
                case "${tailscaleBackendState}" in
                    "Running" ) 
                        if [[ -n "${tailscaleIP}" ]]; then
                            vpnStatus="${tailscaleIP}"
                        else
                            vpnStatus="Tailscale Connected (No IP)"
                        fi
                        ;;
                    "Stopped" ) vpnStatus="Tailscale is Stopped" ;;
                    "Starting" ) vpnStatus="Tailscale is Starting" ;;
                    "NeedsLogin" ) vpnStatus="Tailscale Needs Login" ;;
                    * ) vpnStatus="Tailscale Status Unknown" ;;
                esac
            else
                if pgrep -x "tailscaled" > /dev/null; then
                    vpnStatus="Tailscale Running (Status Unknown)"
                else
                    vpnStatus="Tailscale is Idle"
                fi
            fi
        fi
    fi
    if [[ "${vpnClientDataType}" == "extended" ]] && [[ "${tailscaleBackendState}" == "Running" ]]; then
        if [[ -n "${tailscaleCLI}" ]]; then
            tailscaleCurrentUser=$(echo "${tailscaleStatusOutput}" | grep -o '"CurrentTailnet":{"Name":"[^"]*' | cut -d'"' -f6)
            tailscaleHostname=$(echo "${tailscaleStatusOutput}" | grep -o '"Self":{"ID":"[^"]*","PublicKey":"[^"]*","HostName":"[^"]*' | cut -d'"' -f8)
            tailscaleExitNode=$(echo "${tailscaleStatusOutput}" | grep -o '"ExitNodeStatus":{"ID":"[^"]*' | cut -d'"' -f4)
            vpnExtendedStatus=""
            if [[ -n "${tailscaleCurrentUser}" ]]; then
                vpnExtendedStatus="${vpnExtendedStatus}Tailnet: ${tailscaleCurrentUser}; "
            fi
            if [[ -n "${tailscaleHostname}" ]]; then
                vpnExtendedStatus="${vpnExtendedStatus}Hostname: ${tailscaleHostname}; "
            fi
            if [[ -n "${tailscaleExitNode}" ]] && [[ "${tailscaleExitNode}" != "null" ]]; then
                vpnExtendedStatus="${vpnExtendedStatus}Using Exit Node; "
            else
                vpnExtendedStatus="${vpnExtendedStatus}Direct Connection; "
            fi
            tailscalePeerCount=$(echo "${tailscaleStatusOutput}" | grep -c '"Online":true')
            if [[ -n "${tailscalePeerCount}" ]] && [[ "${tailscalePeerCount}" -gt 0 ]]; then
                vpnExtendedStatus="${vpnExtendedStatus}Connected Peers: ${tailscalePeerCount}; "
            fi
        fi
    fi
fi



####################################################################################################
#
# swiftDialog Variables
#
####################################################################################################

# # # # # # # # # # # # # # # # # # # # # # # # # # # # # # # # # # # # # # # # # # # # # # # # # #
# Dialog binary
# # # # # # # # # # # # # # # # # # # # # # # # # # # # # # # # # # # # # # # # # # # # # # # # # #

# swiftDialog Binary Path
dialogBinary="/usr/local/bin/dialog"

# Enable debugging options for swiftDialog
[[ "${operationMode}" != "production" ]] && dialogBinary="${dialogBinary} --verbose --resizable --debug red"

# swiftDialog JSON File
dialogJSONFile=$( mktemp -u /var/tmp/dialogJSONFile_${organizationScriptName}.XXXX )

# swiftDialog Command File
dialogCommandFile=$( mktemp /var/tmp/dialogCommandFile_${organizationScriptName}.XXXX )

# Set Permissions on Dialog Command Files
chmod 644 "${dialogCommandFile}"

# The total number of steps for the progress bar, plus two (i.e., "progress: increment")
progressSteps="27"

# Set initial icon based on whether the Mac is a desktop or laptop
if system_profiler SPPowerDataType | grep -q "Battery Power"; then
    icon="SF=laptopcomputer.and.arrow.down,${organizationColorScheme}"
else
    icon="SF=desktopcomputer.and.arrow.down,${organizationColorScheme}"
fi

# Download the overlayicon from ${organizationOverlayiconURL}
if [[ -n "${organizationOverlayiconURL}" ]]; then
    curl -o "/var/tmp/overlayicon.png" "${organizationOverlayiconURL}" --silent --show-error --fail
    if [[ "$?" -ne 0 ]]; then
        echo "Error: Failed to download the overlayicon from '${brandingImageURL}'."
        overlayicon="/System/Library/CoreServices/Finder.app"
    else
        overlayicon="/var/tmp/overlayicon.png"
    fi
else
    overlayicon="/System/Library/CoreServices/Finder.app"
fi



# # # # # # # # # # # # # # # # # # # # # # # # # # # # # # # # # # # # # # # # # # # # # # # # # #
# IT Support Variables
# # # # # # # # # # # # # # # # # # # # # # # # # # # # # # # # # # # # # # # # # # # # # # # # # #

supportTeamName="IT Support"
supportTeamPhone="+1 (801) 555-1212"
supportTeamEmail="rescue@domain.org"
supportTeamWebsite="https://support.domain.org"
supportTeamHyperlink="[${supportTeamWebsite}](${supportTeamWebsite})"
supportKB="KB8675309"
infobuttonaction="https://servicenow.domain.org/support?id=kb_article_view&sysparm_article=${supportKB}"
supportKBURL="[${supportKB}](${infobuttonaction})"



# # # # # # # # # # # # # # # # # # # # # # # # # # # # # # # # # # # # # # # # # # # # # # # # # #
# Help Message Variables
# # # # # # # # # # # # # # # # # # # # # # # # # # # # # # # # # # # # # # # # # # # # # # # # # #

helpmessage="For assistance, please contact: **${supportTeamName}**<br>- **Telephone:** ${supportTeamPhone}<br>- **Email:** ${supportTeamEmail}<br>- **Website:** ${supportTeamWebsite}<br>- **Knowledge Base Article:** ${supportKBURL}<br><br>**User Information:**<br>- **Full Name:** ${loggedInUserFullname}<br>- **User Name:** ${loggedInUser}<br>- **User ID:** ${loggedInUserID}<br>- **Secure Token:** ${secureToken}<br>- **Location Services:** ${locationServicesStatus}<br>- **Microsoft OneDrive Sync Date:** ${oneDriveSyncDate}<br>- **Platform SSOe:** ${platformSSOeResult}<br><br>**Computer Information:**<br>- **macOS:** ${osVersion} (${osBuild})<br>- **Computer Name:** ${computerName}<br>- **Serial Number:** ${serialNumber}<br>- **Wi-Fi:** ${ssid}<br>- ${activeIPAddress}<br>- **VPN IP:** ${vpnStatus}"

case ${mdmVendor} in

    "Jamf Pro" )
        helpmessage+="<br><br>**Jamf Pro Information:**<br>- **Jamf Pro Computer ID:** ${jamfProID}<br>- **Site Name:** ${jamfProSiteName}"
        ;;

esac

helpimage="qr=${infobuttonaction}"



# # # # # # # # # # # # # # # # # # # # # # # # # # # # # # # # # # # # # # # # # # # # # # # # # #
# Main Dialog Window
# # # # # # # # # # # # # # # # # # # # # # # # # # # # # # # # # # # # # # # # # # # # # # # # # #

mainDialogJSON='
{
    "commandfile" : "'"${dialogCommandFile}"'",
    "bannerimage" : "'"${organizationBrandingBannerURL}"'",
    "bannertext" : "'"${humanReadableScriptName} (${scriptVersion})"'",
    "title" : "'"${humanReadableScriptName} (${scriptVersion})"'",
    "titlefont" : "shadow=true, size=36, colour=#FFFDF4",
    "ontop" : true,
    "moveable" : true,
    "windowbuttons" : "min",
    "quitkey" : "k",
    "icon" : "'"${icon}"'",
    "overlayicon" : "'"${overlayicon}"'",
    "message" : "none",
    "iconsize" : "198",
    "infobox" : "**User:** '"{userfullname}"'<br><br>**Computer Model:** '"{computermodel}"'<br><br>**Serial Number:** '"{serialnumber}"' ",
    "infobuttontext" : "'"${supportKB}"'",
    "infobuttonaction" : "'"${infobuttonaction}"'",
    "button1text" : "Wait",
    "button1disabled" : "true",
    "helpmessage" : "'"${helpmessage}"'",
    "helpimage" : "'"${helpimage}"'",
    "position" : "center",
    "progress" :  "'"${progressSteps}"'",
    "progresstext" : "Please wait …",
    "height" : "750",
    "width" : "900",
    "messagefont" : "size=14",
    "titlefont" : "shadow=true, size=24"
}
'

# Validate mainDialogJSON is valid JSON
if ! echo "$mainDialogJSON" | jq . >/dev/null 2>&1; then
  echo "Error: mainDialogJSON is invalid JSON"
  echo "$mainDialogJSON"
  exit 1
fi



# # # # # # # # # # # # # # # # # # # # # # # # # # # # # # # # # # # # # # # # # # # # # # # # # #
# Addigy MDM List Items
# # # # # # # # # # # # # # # # # # # # # # # # # # # # # # # # # # # # # # # # # # # # # # # # # #

addigyMdmListitemJSON='
[
    {"title" : "macOS Version", "subtitle" : "Organizational standards are the current and immediately previous versions of macOS", "icon" : "SF=01.circle.fill,'"${organizationColorScheme}"'", "status" : "pending", "statustext" : "Pending …"},
    {"title" : "Available Updates", "subtitle" : "Keep your Mac up-to-date to ensure its security and performance", "icon" : "SF=02.circle.fill,'"${organizationColorScheme}"'", "status" : "pending", "statustext" : "Pending …"},
    {"title" : "System Integrity Protection", "subtitle" : "System Integrity Protection (SIP) in macOS protects the entire system by preventing the execution of unauthorized code.", "icon" : "SF=03.circle.fill,'"${organizationColorScheme}"'", "status" : "pending", "statustext" : "Pending …"},
    {"title" : "Firewall", "subtitle" : "The built-in macOS firewall helps protect your Mac from unauthorized access.", "icon" : "SF=04.circle.fill,'"${organizationColorScheme}"'", "status" : "pending", "statustext" : "Pending …"},
    {"title" : "FileVault Encryption", "subtitle" : "FileVault is built-in to macOS and provides full-disk encryption to help prevent unauthorized access to your Mac", "icon" : "SF=05.circle.fill,'"${organizationColorScheme}"'", "status" : "pending", "statustext" : "Pending …"},
    {"title" : "VPN Client", "subtitle" : "Your Mac should have the proper VPN client installed and usable", "icon" : "SF=06.circle.fil,'"${organizationColorScheme}"'", "status" : "pending", "statustext" : "Pending …"},
    {"title" : "Last Reboot", "subtitle" : "Restart your Mac regularly — at least once a week — can help resolve many common issues", "icon" : "SF=07.circle.fill,'"${organizationColorScheme}"'", "status" : "pending", "statustext" : "Pending …"},
    {"title" : "Free Disk Space", "subtitle" : "See KB0080685 Disk Usage to help identify the 50 largest directories", "icon" : "SF=08.circle.fill,'"${organizationColorScheme}"'", "status" : "pending", "statustext" : "Pending …"},
    {"title" : "Apple Push Notification Hosts","subtitle":"Test connectivity to Apple Push Notification hosts","icon":"SF=09.circle.fill,'"${organizationColorScheme}"'", "status":"pending","statustext":"Pending …"},
    {"title" : "Apple Device Management","subtitle":"Test connectivity to Apple device enrollment and MDM services","icon":"SF=10.circle.fill,'"${organizationColorScheme}"'", "status":"pending","statustext":"Pending …"},
    {"title" : "Apple Software and Carrier Updates","subtitle":"Test connectivity to Apple software update endpoints","icon":"SF=11.circle.fill,'"${organizationColorScheme}"'", "status":"pending","statustext":"Pending …"},
    {"title" : "Apple Certificate Validation","subtitle":"Test connectivity to Apple certificate and OCSP services","icon":"SF=12.circle.fill,'"${organizationColorScheme}"'", "status":"pending","statustext":"Pending …"},
    {"title" : "Apple Identity and Content Services","subtitle":"Test connectivity to Apple Account and content delivery services","icon":"SF=13.circle.fill,'"${organizationColorScheme}"'", "status":"pending","statustext":"Pending …"},
    {"title" : "Network Quality Test", "subtitle" : "Various networking-related tests of your Mac’s Internet connection", "icon" : "SF=14.circle.fill,'"${organizationColorScheme}"'", "status" : "pending", "statustext" : "Pending …"}
]
'
# Validate addigyMdmListitemJSON is valid JSON
if ! echo "$addigyMdmListitemJSON" | jq . >/dev/null 2>&1; then
  echo "Error: addigyMdmListitemJSON is invalid JSON"
  echo "$addigyMdmListitemJSON"
  exit 1
fi



# # # # # # # # # # # # # # # # # # # # # # # # # # # # # # # # # # # # # # # # # # # # # # # # # #
# Jamf Pro List Items
# # # # # # # # # # # # # # # # # # # # # # # # # # # # # # # # # # # # # # # # # # # # # # # # # #

jamfProListitemJSON='
[
    {"title" : "macOS Version", "subtitle" : "Organizational standards are the current and immediately previous versions of macOS", "icon" : "SF=01.circle.fill,'"${organizationColorScheme}"'", "status" : "pending", "statustext" : "Pending …"},
    {"title" : "Available Updates", "subtitle" : "Keep your Mac up-to-date to ensure its security and performance", "icon" : "SF=02.circle.fill,'"${organizationColorScheme}"'", "status" : "pending", "statustext" : "Pending …"},
    {"title" : "System Integrity Protection", "subtitle" : "System Integrity Protection (SIP) in macOS protects the entire system by preventing the execution of unauthorized code.", "icon" : "SF=03.circle.fill,'"${organizationColorScheme}"'", "status" : "pending", "statustext" : "Pending …"},
    {"title" : "Firewall", "subtitle" : "The built-in macOS firewall helps protect your Mac from unauthorized access.", "icon" : "SF=04.circle.fill,'"${organizationColorScheme}"'", "status" : "pending", "statustext" : "Pending …"},
    {"title" : "FileVault Encryption", "subtitle" : "FileVault is built-in to macOS and provides full-disk encryption to help prevent unauthorized access to your Mac", "icon" : "SF=05.circle.fill,'"${organizationColorScheme}"'", "status" : "pending", "statustext" : "Pending …"},
    {"title" : "VPN Client", "subtitle" : "Your Mac should have the proper VPN client installed and usable", "icon" : "SF=06.circle.fill,'"${organizationColorScheme}"'", "status" : "pending", "statustext" : "Pending …"},
    {"title" : "Last Reboot", "subtitle" : "Restart your Mac regularly — at least once a week — can help resolve many common issues", "icon" : "SF=07.circle.fill,'"${organizationColorScheme}"'", "status" : "pending", "statustext" : "Pending …"},
    {"title" : "Free Disk Space", "subtitle" : "See KB0080685 Disk Usage to help identify the 50 largest directories", "icon" : "SF=08.circle.fill,'"${organizationColorScheme}"'", "status" : "pending", "statustext" : "Pending …"},
    {"title" : "'${mdmVendor}' MDM Profile", "subtitle" : "The presence of the '${mdmVendor}' MDM profile helps ensure your Mac is enrolled", "icon" : "SF=09.circle.fill,'"${organizationColorScheme}"'", "status" : "pending", "statustext" : "Pending …"},
    {"title" : "'${mdmVendor}' MDM Certficate Expiration", "subtitle" : "Validate the expiration date of the '${mdmVendor}' MDM certficate", "icon" : "SF=10.circle.fill,'"${organizationColorScheme}"'", "status" : "pending", "statustext" : "Pending …"},
    {"title" : "Apple Push Notification service", "subtitle" : "Validate communication between Apple, Jamf Pro and your Mac", "icon" : "SF=11.circle.fill,'"${organizationColorScheme}"'", "status" : "pending", "statustext" : "Pending …"},
    {"title" : "Jamf Pro Check-In", "subtitle" : "Your Mac should check-in with the Jamf Pro MDM server multiple times each day", "icon" : "SF=12.circle.fill,'"${organizationColorScheme}"'", "status" : "pending", "statustext" : "Pending …"},
    {"title" : "Jamf Pro Inventory", "subtitle" : "Your Mac should submit its inventory to the Jamf Pro MDM server daily", "icon" : "SF=13.circle.fill,'"${organizationColorScheme}"'", "status" : "pending", "statustext" : "Pending …"},
    {"title" : "Apple Push Notification Hosts","subtitle":"Test connectivity to Apple Push Notification hosts","icon":"SF=14.circle.fill,'"${organizationColorScheme}"'", "status":"pending","statustext":"Pending …"},
    {"title" : "Apple Device Management","subtitle":"Test connectivity to Apple device enrollment and MDM services","icon":"SF=15.circle.fill,'"${organizationColorScheme}"'", "status":"pending","statustext":"Pending …"},
    {"title" : "Apple Software and Carrier Updates","subtitle":"Test connectivity to Apple software update endpoints","icon":"SF=16.circle.fill,'"${organizationColorScheme}"'", "status":"pending","statustext":"Pending …"},
    {"title" : "Apple Certificate Validation","subtitle":"Test connectivity to Apple certificate and OCSP services","icon":"SF=17.circle.fill,'"${organizationColorScheme}"'", "status":"pending","statustext":"Pending …"},
    {"title" : "Apple Identity and Content Services","subtitle":"Test connectivity to Apple Account and content delivery services","icon":"SF=18.circle.fill,'"${organizationColorScheme}"'", "status":"pending","statustext":"Pending …"},
    {"title" : "Jamf Hosts","subtitle":"Test connectivity to Jamf Pro cloud and on-prem endpoints","icon":"SF=19.circle.fill,'"${organizationColorScheme}"'", "status":"pending","statustext":"Pending …"},
    {"title" : "Microsoft Teams", "subtitle" : "The hub for teamwork in Microsoft 365.", "icon" : "SF=20.circle.fill,'"${organizationColorScheme}"'", "status" : "pending", "statustext" : "Pending …"},
    {"title" : "BeyondTrust Privilege Management", "subtitle" : "Privilege Management for Mac pairs powerful least-privilege management and application control", "icon" : "SF=21.circle.fill,'"${organizationColorScheme}"'", "status" : "pending", "statustext" : "Pending …"},
    {"title" : "Cisco Umbrella", "subtitle" : "Cisco Umbrella combines multiple security functions so you can extend data protection anywhere.", "icon" : "SF=22.circle.fill,'"${organizationColorScheme}"'", "status" : "pending", "statustext" : "Pending …"},
    {"title" : "CrowdStrike Falcon", "subtitle" : "Technology, intelligence, and expertise come together in CrowdStrike Falcon to deliver security that works.", "icon" : "SF=23.circle.fill,'"${organizationColorScheme}"'", "status" : "pending", "statustext" : "Pending …"},
    {"title" : "Palo Alto GlobalProtect", "subtitle" : "Virtual Private Network (VPN) connection to Church headquarters", "icon" : "SF=24.circle.fill,'"${organizationColorScheme}"'", "status" : "pending", "statustext" : "Pending …"},
    {"title" : "Network Quality Test", "subtitle" : "Various networking-related tests of your Mac’s Internet connection", "icon" : "SF=25.circle.fill,'"${organizationColorScheme}"'", "status" : "pending", "statustext" : "Pending …"},
    {"title" : "Computer Inventory", "subtitle" : "The listing of your Mac’s apps and settings", "icon" : "SF=26.circle.fill,'"${organizationColorScheme}"'", "status" : "pending", "statustext" : "Pending …"}
]
'

# Validate jamfProListitemJSON is valid JSON
if ! echo "$jamfProListitemJSON" | jq . >/dev/null 2>&1; then
  echo "Error: jamfProListitemJSON is invalid JSON"
  echo "$jamfProListitemJSON"
  exit 1
fi



# # # # # # # # # # # # # # # # # # # # # # # # # # # # # # # # # # # # # # # # # # # # # # # # # #
# JumpCloud MDM List Items
# # # # # # # # # # # # # # # # # # # # # # # # # # # # # # # # # # # # # # # # # # # # # # # # # #

jumpcloudMdmListitemJSON='
[
    {"title" : "macOS Version", "subtitle" : "Organizational standards are the current and immediately previous versions of macOS", "icon" : "SF=01.circle.fill,'"${organizationColorScheme}"'", "status" : "pending", "statustext" : "Pending …"},
    {"title" : "Available Updates", "subtitle" : "Keep your Mac up-to-date to ensure its security and performance", "icon" : "SF=02.circle.fill,'"${organizationColorScheme}"'", "status" : "pending", "statustext" : "Pending …"},
    {"title" : "System Integrity Protection", "subtitle" : "System Integrity Protection (SIP) in macOS protects the entire system by preventing the execution of unauthorized code.", "icon" : "SF=03.circle.fill,'"${organizationColorScheme}"'", "status" : "pending", "statustext" : "Pending …"},
    {"title" : "Firewall", "subtitle" : "The built-in macOS firewall helps protect your Mac from unauthorized access.", "icon" : "SF=04.circle.fill,'"${organizationColorScheme}"'", "status" : "pending", "statustext" : "Pending …"},
    {"title" : "FileVault Encryption", "subtitle" : "FileVault is built-in to macOS and provides full-disk encryption to help prevent unauthorized access to your Mac", "icon" : "SF=05.circle.fill,'"${organizationColorScheme}"'", "status" : "pending", "statustext" : "Pending …"},
    {"title" : "VPN Client", "subtitle" : "Your Mac should have the proper VPN client installed and usable", "icon" : "SF=06.circle.fill,'"${organizationColorScheme}"'", "status" : "pending", "statustext" : "Pending …"},
    {"title" : "Last Reboot", "subtitle" : "Restart your Mac regularly — at least once a week — can help resolve many common issues", "icon" : "SF=07.circle.fill,'"${organizationColorScheme}"'", "status" : "pending", "statustext" : "Pending …"},
    {"title" : "Free Disk Space", "subtitle" : "See KB0080685 Disk Usage to help identify the 50 largest directories", "icon" : "SF=08.circle.fill,'"${organizationColorScheme}"'", "status" : "pending", "statustext" : "Pending …"},
    {"title" : "Apple Push Notification Hosts","subtitle":"Test connectivity to Apple Push Notification hosts","icon":"SF=09.circle.fill,'"${organizationColorScheme}"'", "status":"pending","statustext":"Pending …"},
    {"title" : "Apple Device Management","subtitle":"Test connectivity to Apple device enrollment and MDM services","icon":"SF=10.circle.fill,'"${organizationColorScheme}"'", "status":"pending","statustext":"Pending …"},
    {"title" : "Apple Software and Carrier Updates","subtitle":"Test connectivity to Apple software update endpoints","icon":"SF=11.circle.fill,'"${organizationColorScheme}"'", "status":"pending","statustext":"Pending …"},
    {"title" : "Apple Certificate Validation","subtitle":"Test connectivity to Apple certificate and OCSP services","icon":"SF=12.circle.fill,'"${organizationColorScheme}"'", "status":"pending","statustext":"Pending …"},
    {"title" : "Apple Identity and Content Services","subtitle":"Test connectivity to Apple Account and content delivery services","icon":"SF=13.circle.fill,'"${organizationColorScheme}"'", "status":"pending","statustext":"Pending …"},
    {"title" : "Network Quality Test", "subtitle" : "Various networking-related tests of your Mac’s Internet connection", "icon" : "SF=14.circle.fill,'"${organizationColorScheme}"'", "status" : "pending", "statustext" : "Pending …"}
]
'

# Validate jumpcloudMdmListitemJSON is valid JSON
if ! echo "$jumpcloudMdmListitemJSON" | jq . >/dev/null 2>&1; then
  echo "Error: jumpcloudMdmListitemJSON is invalid JSON"
  echo "$jumpcloudMdmListitemJSON"
  exit 1
fi



# # # # # # # # # # # # # # # # # # # # # # # # # # # # # # # # # # # # # # # # # # # # # # # # # #
# Microsoft Intune MDM List Items
# # # # # # # # # # # # # # # # # # # # # # # # # # # # # # # # # # # # # # # # # # # # # # # # # #

microsoftMdmListitemJSON='
[
    {"title" : "macOS Version", "subtitle" : "Organizational standards are the current and immediately previous versions of macOS", "icon" : "SF=01.square,'"${organizationColorScheme}"'", "status" : "pending", "statustext" : "Pending …"},
    {"title" : "Available Updates", "subtitle" : "Keep your Mac up-to-date to ensure its security and performance", "icon" : "SF=02.square,'"${organizationColorScheme}"'", "status" : "pending", "statustext" : "Pending …"},
    {"title" : "System Integrity Protection", "subtitle" : "System Integrity Protection (SIP) in macOS protects the entire system by preventing the execution of unauthorized code.", "icon" : "SF=03.square,'"${organizationColorScheme}"'", "status" : "pending", "statustext" : "Pending …"},
    {"title" : "Firewall", "subtitle" : "The built-in macOS firewall helps protect your Mac from unauthorized access.", "icon" : "SF=04.square,'"${organizationColorScheme}"'", "status" : "pending", "statustext" : "Pending …"},
    {"title" : "FileVault Encryption", "subtitle" : "FileVault is built-in to macOS and provides full-disk encryption to help prevent unauthorized access to your Mac", "icon" : "SF=05.square,'"${organizationColorScheme}"'", "status" : "pending", "statustext" : "Pending …"},
    {"title" : "VPN Client", "subtitle" : "Your Mac should have the proper VPN client installed and usable", "icon" : "SF=06.square,'"${organizationColorScheme}"'", "status" : "pending", "statustext" : "Pending …"},
    {"title" : "Last Reboot", "subtitle" : "Restart your Mac regularly — at least once a week — can help resolve many common issues", "icon" : "SF=07.square,'"${organizationColorScheme}"'", "status" : "pending", "statustext" : "Pending …"},
    {"title" : "Free Disk Space", "subtitle" : "See KB0080685 Disk Usage to help identify the 50 largest directories", "icon" : "SF=08.square,'"${organizationColorScheme}"'", "status" : "pending", "statustext" : "Pending …"},
    {"title" : "Apple Push Notification Hosts","subtitle":"Test connectivity to Apple Push Notification hosts","icon":"SF=09.square,'"${organizationColorScheme}"'", "status":"pending","statustext":"Pending …"},
    {"title" : "Apple Device Management","subtitle":"Test connectivity to Apple device enrollment and MDM services","icon":"SF=10.square,'"${organizationColorScheme}"'", "status":"pending","statustext":"Pending …"},
    {"title" : "Apple Software and Carrier Updates","subtitle":"Test connectivity to Apple software update endpoints","icon":"SF=11.square,'"${organizationColorScheme}"'", "status":"pending","statustext":"Pending …"},
    {"title" : "Apple Certificate Validation","subtitle":"Test connectivity to Apple certificate and OCSP services","icon":"SF=12.square,'"${organizationColorScheme}"'", "status":"pending","statustext":"Pending …"},
    {"title" : "Apple Identity and Content Services","subtitle":"Test connectivity to Apple Account and content delivery services","icon":"SF=13.square,'"${organizationColorScheme}"'", "status":"pending","statustext":"Pending …"},
    {"title" : "'${mdmVendor}' MDM Profile", "subtitle" : "The presence of the '${mdmVendor}' MDM profile helps ensure your Mac is enrolled", "icon" : "SF=14.square,'"${organizationColorScheme}"'", "status" : "pending", "statustext" : "Pending …"},
    {"title" : "'${mdmVendor}' MDM Certficate Expiration", "subtitle" : "Validate the expiration date of the '${mdmVendor}' MDM certficate", "icon" : "SF=15.square,'"${organizationColorScheme}"'", "status" : "pending", "statustext" : "Pending …"},
    {"title" : "Apple Push Notification service", "subtitle" : "Validate communication between Apple, Mosyle and your Mac", "icon" : "SF=16.square,'"${organizationColorScheme}"'", "status" : "pending", "statustext" : "Pending …"},
    {"title" : "Intune Company Portal", "subtitle" : "Intune Company Portal allows you to secure access organizational resources.", "icon" : "SF=17.square,'"${organizationColorScheme}"'", "status" : "pending", "statustext" : "Pending …"},
    {"title" : "Network Quality Test", "subtitle" : "Various networking-related tests of your Mac’s Internet connection", "icon" : "SF=18.square,'"${organizationColorScheme}"'", "status" : "pending", "statustext" : "Pending …"}
]
'

# Validate microsoftMdmListitemJSON is valid JSON
if ! echo "$microsoftMdmListitemJSON" | jq . >/dev/null 2>&1; then
  echo "Error: microsoftMdmListitemJSON is invalid JSON"
  echo "$microsoftMdmListitemJSON"
  exit 1
fi



# # # # # # # # # # # # # # # # # # # # # # # # # # # # # # # # # # # # # # # # # # # # # # # # # #
# Mosyle List Items
# # # # # # # # # # # # # # # # # # # # # # # # # # # # # # # # # # # # # # # # # # # # # # # # # #

mosyleListitemJSON='
[
    {"title" : "macOS Version", "subtitle" : "Organizational standards are the current and immediately previous versions of macOS", "icon" : "SF=01.circle.fill,'"${organizationColorScheme}"'", "status" : "pending", "statustext" : "Pending …"},
    {"title" : "Available Updates", "subtitle" : "Keep your Mac up-to-date to ensure its security and performance", "icon" : "SF=02.circle.fill,'"${organizationColorScheme}"'", "status" : "pending", "statustext" : "Pending …"},
    {"title" : "System Integrity Protection", "subtitle" : "System Integrity Protection (SIP) in macOS protects the entire system by preventing the execution of unauthorized code.", "icon" : "SF=03.circle.fill,'"${organizationColorScheme}"'", "status" : "pending", "statustext" : "Pending …"},
    {"title" : "Firewall", "subtitle" : "The built-in macOS firewall helps protect your Mac from unauthorized access.", "icon" : "SF=04.circle.fill,'"${organizationColorScheme}"'", "status" : "pending", "statustext" : "Pending …"},
    {"title" : "FileVault Encryption", "subtitle" : "FileVault is built-in to macOS and provides full-disk encryption to help prevent unauthorized access to your Mac", "icon" : "SF=05.circle.fill,'"${organizationColorScheme}"'", "status" : "pending", "statustext" : "Pending …"},
    {"title" : "VPN Client", "subtitle" : "Your Mac should have the proper VPN client installed and usable", "icon" : "SF=06.circle.fill,'"${organizationColorScheme}"'", "status" : "pending", "statustext" : "Pending …"},
    {"title" : "Last Reboot", "subtitle" : "Restart your Mac regularly — at least once a week — can help resolve many common issues", "icon" : "SF=07.circle.fill,'"${organizationColorScheme}"'", "status" : "pending", "statustext" : "Pending …"},
    {"title" : "Free Disk Space", "subtitle" : "See KB0080685 Disk Usage to help identify the 50 largest directories", "icon" : "SF=08.circle.fill,'"${organizationColorScheme}"'", "status" : "pending", "statustext" : "Pending …"},
    {"title" : "Apple Push Notification Hosts","subtitle":"Test connectivity to Apple Push Notification hosts","icon":"SF=09.circle.fill,'"${organizationColorScheme}"'", "status":"pending","statustext":"Pending …"},
    {"title" : "Apple Device Management","subtitle":"Test connectivity to Apple device enrollment and MDM services","icon":"SF=10.circle.fill,'"${organizationColorScheme}"'", "status":"pending","statustext":"Pending …"},
    {"title" : "Apple Software and Carrier Updates","subtitle":"Test connectivity to Apple software update endpoints","icon":"SF=11.circle.fill,'"${organizationColorScheme}"'", "status":"pending","statustext":"Pending …"},
    {"title" : "Apple Certificate Validation","subtitle":"Test connectivity to Apple certificate and OCSP services","icon":"SF=12.circle.fill,'"${organizationColorScheme}"'", "status":"pending","statustext":"Pending …"},
    {"title" : "Apple Identity and Content Services","subtitle":"Test connectivity to Apple Account and content delivery services","icon":"SF=13.circle.fill,'"${organizationColorScheme}"'", "status":"pending","statustext":"Pending …"},
    {"title" : "'${mdmVendor}' MDM Profile", "subtitle" : "The presence of the '${mdmVendor}' MDM profile helps ensure your Mac is enrolled", "icon" : "SF=14.circle.fill,'"${organizationColorScheme}"'", "status" : "pending", "statustext" : "Pending …"},
    {"title" : "'${mdmVendor}' MDM Certficate Expiration", "subtitle" : "Validate the expiration date of the '${mdmVendor}' MDM certficate", "icon" : "SF=15.circle.fill,'"${organizationColorScheme}"'", "status" : "pending", "statustext" : "Pending …"},
    {"title" : "Apple Push Notification service", "subtitle" : "Validate communication between Apple, Mosyle and your Mac", "icon" : "SF=16.circle.fill,'"${organizationColorScheme}"'", "status" : "pending", "statustext" : "Pending …"},
    {"title" : "Mosyle Check-In", "subtitle" : "Your Mac should check-in with the Mosyle MDM server multiple times each day", "icon" : "SF=17.circle.fill,'"${organizationColorScheme}"'", "status" : "pending", "statustext" : "Pending …"},
    {"title" : "Network Quality Test", "subtitle" : "Various networking-related tests of your Mac’s Internet connection", "icon" : "SF=18.circle.fill,'"${organizationColorScheme}"'", "status" : "pending", "statustext" : "Pending …"}
]
'

# Validate mosyleListitemJSON is valid JSON
if ! echo "$mosyleListitemJSON" | jq . >/dev/null 2>&1; then
  echo "Error: mosyletitemJSON is invalid JSON"
  echo "$mosyleListitemJSON"
  exit 1
fi



# # # # # # # # # # # # # # # # # # # # # # # # # # # # # # # # # # # # # # # # # # # # # # # # # #
# Generic MDM List Items
# # # # # # # # # # # # # # # # # # # # # # # # # # # # # # # # # # # # # # # # # # # # # # # # # #

genericMdmListitemJSON='
[
    {"title" : "macOS Version", "subtitle" : "Organizational standards are the current and immediately previous versions of macOS", "icon" : "SF=01.circle.fill,'"${organizationColorScheme}"'", "status" : "pending", "statustext" : "Pending …"},
    {"title" : "Available Updates", "subtitle" : "Keep your Mac up-to-date to ensure its security and performance", "icon" : "SF=02.circle.fill,'"${organizationColorScheme}"'", "status" : "pending", "statustext" : "Pending …"},
    {"title" : "System Integrity Protection", "subtitle" : "System Integrity Protection (SIP) in macOS protects the entire system by preventing the execution of unauthorized code.", "icon" : "SF=03.circle.fill,'"${organizationColorScheme}"'", "status" : "pending", "statustext" : "Pending …"},
    {"title" : "Firewall", "subtitle" : "The built-in macOS firewall helps protect your Mac from unauthorized access.", "icon" : "SF=04.circle.fill,'"${organizationColorScheme}"'", "status" : "pending", "statustext" : "Pending …"},
    {"title" : "FileVault Encryption", "subtitle" : "FileVault is built-in to macOS and provides full-disk encryption to help prevent unauthorized access to your Mac", "icon" : "SF=05.circle.fill,'"${organizationColorScheme}"'", "status" : "pending", "statustext" : "Pending …"},
    {"title" : "VPN Client", "subtitle" : "Your Mac should have the proper VPN client installed and usable", "icon" : "SF=06.circle.fill,'"${organizationColorScheme}"'", "status" : "pending", "statustext" : "Pending …"},
    {"title" : "Last Reboot", "subtitle" : "Restart your Mac regularly — at least once a week — can help resolve many common issues", "icon" : "SF=07.circle.fill,'"${organizationColorScheme}"'", "status" : "pending", "statustext" : "Pending …"},
    {"title" : "Free Disk Space", "subtitle" : "See KB0080685 Disk Usage to help identify the 50 largest directories", "icon" : "SF=08.circle.fill,'"${organizationColorScheme}"'", "status" : "pending", "statustext" : "Pending …"},
    {"title" : "Apple Push Notification Hosts","subtitle":"Test connectivity to Apple Push Notification hosts","icon":"SF=09.circle.fill,'"${organizationColorScheme}"'", "status":"pending","statustext":"Pending …"},
    {"title" : "Apple Device Management","subtitle":"Test connectivity to Apple device enrollment and MDM services","icon":"SF=10.circle.fill,'"${organizationColorScheme}"'", "status":"pending","statustext":"Pending …"},
    {"title" : "Apple Software and Carrier Updates","subtitle":"Test connectivity to Apple software update endpoints","icon":"SF=11.circle.fill,'"${organizationColorScheme}"'", "status":"pending","statustext":"Pending …"},
    {"title" : "Apple Certificate Validation","subtitle":"Test connectivity to Apple certificate and OCSP services","icon":"SF=12.circle.fill,'"${organizationColorScheme}"'", "status":"pending","statustext":"Pending …"},
    {"title" : "Apple Identity and Content Services","subtitle":"Test connectivity to Apple Account and content delivery services","icon":"SF=13.circle.fill,'"${organizationColorScheme}"'", "status":"pending","statustext":"Pending …"},
    {"title" : "Network Quality Test", "subtitle" : "Various networking-related tests of your Mac’s Internet connection", "icon" : "SF=14.circle.fill,'"${organizationColorScheme}"'", "status" : "pending", "statustext" : "Pending …"}
]
'

# Validate genericMdmListitemJSON is valid JSON
if ! echo "$genericMdmListitemJSON" | jq . >/dev/null 2>&1; then
  echo "Error: genericMdmListitemJSON is invalid JSON"
  echo "$genericMdmListitemJSON"
  exit 1
fi



####################################################################################################
#
# Functions
#
####################################################################################################

# # # # # # # # # # # # # # # # # # # # # # # # # # # # # # # # # # # # # # # # # # # # # # # # # #
# Client-side Logging
# # # # # # # # # # # # # # # # # # # # # # # # # # # # # # # # # # # # # # # # # # # # # # # # # #

function updateScriptLog() {
    echo "${organizationScriptName} ($scriptVersion): $( date +%Y-%m-%d\ %H:%M:%S ) - ${1}" | tee -a "${scriptLog}"
}

function preFlight()    { updateScriptLog "[PRE-FLIGHT]      ${1}"; }
function logComment()   { updateScriptLog "                  ${1}"; }
function notice()       { updateScriptLog "[NOTICE]          ${1}"; }
function info()         { updateScriptLog "[INFO]            ${1}"; }
function errorOut()     { updateScriptLog "[ERROR]           ${1}"; }
function error()        { updateScriptLog "[ERROR]           ${1}"; let errorCount++; }
function warning()      { updateScriptLog "[WARNING]         ${1}"; let errorCount++; }
function fatal()        { updateScriptLog "[FATAL ERROR]     ${1}"; exit 1; }
function quitOut()      { updateScriptLog "[QUIT]            ${1}"; }



# # # # # # # # # # # # # # # # # # # # # # # # # # # # # # # # # # # # # # # # # # # # # # # # # #
# Update the running dialog
# # # # # # # # # # # # # # # # # # # # # # # # # # # # # # # # # # # # # # # # # # # # # # # # # #

function dialogUpdate(){
    sleep 0.3
    echo "$1" >> "$dialogCommandFile"
}



# # # # # # # # # # # # # # # # # # # # # # # # # # # # # # # # # # # # # # # # # # # # # # # # # #
# Run command as logged-in user (thanks, @scriptingosx!)
# # # # # # # # # # # # # # # # # # # # # # # # # # # # # # # # # # # # # # # # # # # # # # # # # #

function runAsUser() {

    info "Run \"$@\" as \"$loggedInUserID\" … "
    launchctl asuser "$loggedInUserID" sudo -u "$loggedInUser" "$@"

}



# # # # # # # # # # # # # # # # # # # # # # # # # # # # # # # # # # # # # # # # # # # # # # # # # #
# Parse JSON via osascript and JavaScript
# # # # # # # # # # # # # # # # # # # # # # # # # # # # # # # # # # # # # # # # # # # # # # # # # #

function get_json_value() {
    JSON="$1" osascript -l 'JavaScript' \
        -e 'const env = $.NSProcessInfo.processInfo.environment.objectForKey("JSON").js' \
        -e "JSON.parse(env).$2"
}



# # # # # # # # # # # # # # # # # # # # # # # # # # # # # # # # # # # # # # # # # # # # # # # # # #
# Webhook Message (Microsoft Teams or Slack) (thanks, @robjschroeder! and @TechTrekkie!)
# # # # # # # # # # # # # # # # # # # # # # # # # # # # # # # # # # # # # # # # # # # # # # # # # #

function webHookMessage() {

    # Generate MDM-specific `computerMdmURL`
    case "${mdmVendor}" in
        "Jamf Pro" )
            mdmURL=$( /usr/bin/defaults read /Library/Preferences/com.jamfsoftware.jamf.plist jss_url )
            computerMdmURL="${mdmURL}computers.html?query=${serialNumber}&queryType=COMPUTERS"
            ;;
        "Mosyle" )
            # mdmURL=$( /usr/bin/defaults read /Library/Preferences/com.jamfsoftware.jamf.plist jss_url )
            # computerMdmURL="${mdmURL}computers.html?query=${serialNumber}&queryType=COMPUTERS"
            ;;
        * )
            return
            ;;
    esac

    if [[ $webhookURL == *"slack"* ]]; then
        
        info "Generating Slack Message …"
        
        webHookdata=$(cat <<EOF
        {
            "blocks": [
                {
                    "type": "header",
                    "text": {
                        "type": "plain_text",
                        "text": "Mac Health Check: '${webhookStatus}'",
                        "emoji": true
                    }
                },
                {
                    "type": "section",
                    "fields": [
                        {
                            "type": "mrkdwn",
                            "text": "*Computer Name:*\n$( scutil --get ComputerName )"
                        },
                        {
                            "type": "mrkdwn",
                            "text": "*Serial:*\n${serialNumber}"
                        },
                        {
                            "type": "mrkdwn",
                            "text": "*Timestamp:*\n${timestamp}"
                        },
                        {
                            "type": "mrkdwn",
                            "text": "*User:*\n${loggedInUser}"
                        },
                        {
                            "type": "mrkdwn",
                            "text": "*OS Version:*\n${osVersion} (${osBuild})"
                        },
                        {
                            "type": "mrkdwn",
                            "text": "*Health Failures:*\n${overallHealth%%; }"
                        }
                    ]
                },
                {
                    "type": "actions",
                    "elements": [
                        {
                            "type": "button",
                            "text": {
                                "type": "plain_text",
                                "text": "View in Jamf Pro"
                                },
                            "style": "primary",
                            "url": "${computerMdmURL}"
                        }
                    ]
                }
            ]
        }
EOF
)

        # Send the message to Slack
        info "Send the message to Slack …"
        info "${webHookdata}"
        
        # Submit the data to Slack
        /usr/bin/curl -sSX POST -H 'Content-type: application/json' --data "${webHookdata}" $webhookURL 2>&1
        
        webhookResult="$?"
        info "Slack Webhook Result: ${webhookResult}"
        
    else
        
        info "Generating Microsoft Teams Message …"

        webHookdata=$(cat <<EOF
        {
            "type": "message",
            "attachments": [
                {
                    "contentType": "application/vnd.microsoft.card.adaptive",
                    "contentUrl": null,
                    "content": {
                        "type": "AdaptiveCard",
                        "body": [
                            {
                                "type": "TextBlock",
                                "size": "Large",
                                "weight": "Bolder",
                                "text": "Mac Health Check: ${webhookStatus}"
                            },
                            {
                                "type": "ColumnSet",
                                "columns": [
                                    {
                                        "type": "Column",
                                        "items": [
                                            {
                                                "type": "Image",
                                                "url": "https://usw2.ics.services.jamfcloud.com/icon/hash_38a7af6b0231e76e3f4842ee3c8a18fb8b1642750f6a77385eff96707124e1fb",
                                                "altText": "Mac Health Check",
                                                "size": "Small"
                                            }
                                        ],
                                        "width": "auto"
                                    },
                                    {
                                        "type": "Column",
                                        "items": [
                                            {
                                                "type": "TextBlock",
                                                "weight": "Bolder",
                                                "text": "$( scutil --get ComputerName )",
                                                "wrap": true
                                            },
                                            {
                                                "type": "TextBlock",
                                                "spacing": "None",
                                                "text": "${serialNumber}",
                                                "isSubtle": true,
                                                "wrap": true
                                            }
                                        ],
                                        "width": "stretch"
                                    }
                                ]
                            },
                            {
                                "type": "FactSet",
                                "facts": [
                                    {
                                        "title": "Timestamp",
                                        "value": "${timestamp}"
                                    },
                                    {
                                        "title": "User",
                                        "value": "${loggedInUser}"
                                    },
                                    {
                                        "title": "Operating System",
                                        "value": "${osVersion} (${osBuild})"
                                    },
                                    {
                                        "title": "Health Failures",
                                        "value": "${overallHealth%%; }"
                                    }
                                ]
                            }
                        ],
                        "actions": [
                            {
                                "type": "Action.OpenUrl",
                                "title": "View in Jamf Pro",
                                "url": "${computerMdmURL}"
                            }
                        ],
                        "$schema": "http://adaptivecards.io/schemas/adaptive-card.json",
                        "version": "1.2"
                    }
                }
            ]
        }
EOF
)

    # Send the message to Microsoft Teams
    info "Send the message Microsoft Teams …"
    # info "${webHookdata}"

    curl --silent \
        --request POST \
        --url "${webhookURL}" \
        --header 'Content-Type: application/json' \
        --data "${webHookdata}" \
        --output /dev/null
    
    webhookResult="$?"
    info "Microsoft Teams Webhook Result: ${webhookResult}"
    
    fi
    
}



# # # # # # # # # # # # # # # # # # # # # # # # # # # # # # # # # # # # # # # # # # # # # # # # # #
# Quit Script (thanks, @bartreadon!)
# # # # # # # # # # # # # # # # # # # # # # # # # # # # # # # # # # # # # # # # # # # # # # # # # #

function quitScript() {

    quitOut "Exiting …"

    notice "${localAdminWarning}User: ${loggedInUserFullname} (${loggedInUser}) [${loggedInUserID}] ${loggedInUserGroupMembership}; ${bootstrapTokenStatus}; sudo Check: ${sudoStatus}; sudoers: ${sudoAllLines}; Kerberos SSOe: ${kerberosSSOeResult}; Platform SSOe: ${platformSSOeResult}; Location Services: ${locationServicesStatus}; SSH: ${sshStatus}; Microsoft OneDrive Sync Date: ${oneDriveSyncDate}; Time Machine Backup Date: ${tmStatus} ${tmLastBackup}; Battery Cycle Count: ${batteryCycleCount}; Wi-Fi: ${ssid}; ${wiFiIpAddress}; VPN IP: ${globalProtectStatus}; ${networkTimeServer}"

    case ${mdmVendor} in

        "Jamf Pro" )
            notice "Jamf Pro Computer ID: ${jamfProID}; Site: ${jamfProSiteName}"
            ;;

    esac

    if [[ -n "${overallHealth}" ]]; then
        dialogUpdate "icon: SF=xmark.circle,weight=bold,colour1=#BB1717,colour2=#F31F1F"
        dialogUpdate "title: Computer Unhealthy (as of $( date '+%Y-%m-%d-%H%M%S' ))"
        if [[ -n "${webhookURL}" ]]; then
            info "Sending webhook message"
            webhookStatus="Failures Detected"
            webHookMessage
        fi
        errorOut "${overallHealth%%; }"
        exitCode="1"
    else
        dialogUpdate "icon: SF=checkmark.circle,weight=bold,colour1=#00ff44,colour2=#075c1e"
        dialogUpdate "title: Computer Healthy (as of $( date '+%Y-%m-%d-%H%M%S' ))"
    fi

    dialogUpdate "progress: 100"
    dialogUpdate "progresstext: Elapsed Time: $(printf '%dh:%dm:%ds\n' $((SECONDS/3600)) $((SECONDS%3600/60)) $((SECONDS%60)))"
    dialogUpdate "button1text: Close"
    dialogUpdate "button1: enable"
    
    sleep "${anticipationDuration}"

    # Progress countdown (thanks, @samg and @bartreadon!)
    dialogUpdate "progress: reset"
    while true; do
        if [[ ${completionTimer} -lt ${progressSteps} ]]; then
            dialogUpdate "progress: ${completionTimer}"
        fi
        dialogUpdate "progresstext: Closing automatically in ${completionTimer} seconds …"
        sleep 1
        ((completionTimer--))
        if [[ ${completionTimer} -lt 0 ]]; then break; fi;
        if ! kill -0 "${dialogPID}" 2>/dev/null; then break; fi;
    done
    dialogUpdate "quit:"

    # Remove the dialog command file
    rm -f "${dialogCommandFile}"

    # Remove the dialog JSON file
    if [[ "${operationMode}" == "production" ]]; then
        rm -rf "${dialogJSONFile}"
    else
        notice "${operationMode} mode: NOT deleting dialogJSONFile ${dialogJSONFile}"
    fi

    # Remove overlay icon
    if [[ -f "${overlayicon}" ]] && [[ "${overlayicon}" != "/System/Library/CoreServices/Finder.app" ]]; then
        rm -rf "${overlayicon}"
    fi

    # Remove default dialog.log
    rm -rf /var/tmp/dialog.log

    notice "Total Elapsed Time: $(printf '%dh:%dm:%ds\n' $((SECONDS/3600)) $((SECONDS%3600/60)) $((SECONDS%60)))"

    quitOut "Goodbye!"

    exit "${exitCode}"

}



# # # # # # # # # # # # # # # # # # # # # # # # # # # # # # # # # # # # # # # # # # # # # # # # # #
# Kill a specified process (thanks, @grahampugh!)
# # # # # # # # # # # # # # # # # # # # # # # # # # # # # # # # # # # # # # # # # # # # # # # # # #

function killProcess() {
    process="$1"
    if process_pid=$( pgrep -a "${process}" 2>/dev/null ) ; then
        info "Attempting to terminate the '$process' process …"
        info "(Termination message indicates success.)"
        kill "$process_pid" 2> /dev/null
        if pgrep -a "$process" >/dev/null ; then
            error "'$process' could not be terminated."
        fi
    else
        info "The '$process' process isn’t running."
    fi
}



####################################################################################################
#
# Pre-flight Checks
#
####################################################################################################

# # # # # # # # # # # # # # # # # # # # # # # # # # # # # # # # # # # # # # # # # # # # # # # # # #
# Pre-flight Check: Client-side Logging
# # # # # # # # # # # # # # # # # # # # # # # # # # # # # # # # # # # # # # # # # # # # # # # # # #

if [[ ! -f "${scriptLog}" ]]; then
    touch "${scriptLog}"
    if [[ -f "${scriptLog}" ]]; then
        preFlight "Created specified scriptLog: ${scriptLog}"
    else
        fatal "Unable to create specified scriptLog '${scriptLog}'; exiting.\n\n(Is this script running as 'root' ?)"
    fi
else
    # preFlight "Specified scriptLog '${scriptLog}' exists; writing log entries to it"
fi



# # # # # # # # # # # # # # # # # # # # # # # # # # # # # # # # # # # # # # # # # # # # # # # # # #
# Pre-flight Check: Logging Preamble
# # # # # # # # # # # # # # # # # # # # # # # # # # # # # # # # # # # # # # # # # # # # # # # # # #

preFlight "\n\n###\n# $humanReadableScriptName (${scriptVersion})\n# MDM Vendor: ${mdmVendor}\n#\n# https://snelson.us/mhc\n###\n"
preFlight "Initiating …"



# # # # # # # # # # # # # # # # # # # # # # # # # # # # # # # # # # # # # # # # # # # # # # # # # #
# Pre-flight Check: Computer Information
# # # # # # # # # # # # # # # # # # # # # # # # # # # # # # # # # # # # # # # # # # # # # # # # # #

preFlight "${computerName} (S/N ${serialNumber})"
preFlight "${loggedInUserFullname} (${loggedInUser}) [${loggedInUserID}]" 



# # # # # # # # # # # # # # # # # # # # # # # # # # # # # # # # # # # # # # # # # # # # # # # # # #
# Pre-flight Check: Confirm script is running as root
# # # # # # # # # # # # # # # # # # # # # # # # # # # # # # # # # # # # # # # # # # # # # # # # # #

if [[ $(id -u) -ne 0 ]]; then
    fatal "This script must be run as root; exiting."
fi



# # # # # # # # # # # # # # # # # # # # # # # # # # # # # # # # # # # # # # # # # # # # # # # # # #
# Pre-flight Check: Confirm jq is installed
# # # # # # # # # # # # # # # # # # # # # # # # # # # # # # # # # # # # # # # # # # # # # # # # # #

if ! command -v jq &> /dev/null; then
    fatal "jq is not installed; exiting."
fi



# # # # # # # # # # # # # # # # # # # # # # # # # # # # # # # # # # # # # # # # # # # # # # # # # #
# Pre-flight Check: Validate / install swiftDialog (Thanks big bunches, @acodega!)
# # # # # # # # # # # # # # # # # # # # # # # # # # # # # # # # # # # # # # # # # # # # # # # # # #

function dialogInstall() {

    # Get the URL of the latest PKG From the Dialog GitHub repo
    dialogURL=$(curl -L --silent --fail "https://api.github.com/repos/swiftDialog/swiftDialog/releases/latest" | awk -F '"' "/browser_download_url/ && /pkg\"/ { print \$4; exit }")

    # Expected Team ID of the downloaded PKG
    expectedDialogTeamID="PWA5E9TQ59"

    preFlight "Installing swiftDialog..."

    # Create temporary working directory
    workDirectory=$( /usr/bin/basename "$0" )
    tempDirectory=$( /usr/bin/mktemp -d "/private/tmp/$workDirectory.XXXXXX" )

    # Download the installer package
    /usr/bin/curl --location --silent "$dialogURL" -o "$tempDirectory/Dialog.pkg"

    # Verify the download
    teamID=$(spctl -a -vv -t install "$tempDirectory/Dialog.pkg" 2>&1 | awk '/origin=/ {print $NF }' | tr -d '()')

    # Install the package if Team ID validates
    if [[ "$expectedDialogTeamID" == "$teamID" ]]; then

        installer -pkg "$tempDirectory/Dialog.pkg" -target /
        sleep 2
        dialogVersion=$( /usr/local/bin/dialog --version )
        preFlight "swiftDialog version ${dialogVersion} installed; proceeding..."

    else

        # Display a so-called "simple" dialog if Team ID fails to validate
        osascript -e 'display dialog "Please advise your Support Representative of the following error:\r\r• Dialog Team ID verification failed\r\r" with title "Mac Health Check Error" buttons {"Close"} with icon caution'
        completionActionOption="Quit"
        exitCode="1"
        quitScript

    fi

    # Remove the temporary working directory when done
    /bin/rm -Rf "$tempDirectory"

}



function dialogCheck() {

    # Check for Dialog and install if not found
    if [ ! -x "/Library/Application Support/Dialog/Dialog.app" ]; then

        preFlight "swiftDialog not found. Installing..."
        dialogInstall

    else

        dialogVersion=$(/usr/local/bin/dialog --version)
        if [[ "${dialogVersion}" < "${swiftDialogMinimumRequiredVersion}" ]]; then
            
            preFlight "swiftDialog version ${dialogVersion} found but swiftDialog ${swiftDialogMinimumRequiredVersion} or newer is required; updating..."
            dialogInstall
            
        else

        preFlight "swiftDialog version ${dialogVersion} found; proceeding..."

        fi
    
    fi

}

dialogCheck



# # # # # # # # # # # # # # # # # # # # # # # # # # # # # # # # # # # # # # # # # # # # # # # # # #
# Pre-flight Check: Forcible-quit for all other running dialogs
# # # # # # # # # # # # # # # # # # # # # # # # # # # # # # # # # # # # # # # # # # # # # # # # # #

preFlight "Forcible-quit for all other running dialogs …"
killProcess "Dialog"



# # # # # # # # # # # # # # # # # # # # # # # # # # # # # # # # # # # # # # # # # # # # # # # # # #
# Pre-flight Check: Complete
# # # # # # # # # # # # # # # # # # # # # # # # # # # # # # # # # # # # # # # # # # # # # # # # # #

preFlight "Complete"



####################################################################################################
#
# Health Check Functions
#
####################################################################################################

# # # # # # # # # # # # # # # # # # # # # # # # # # # # # # # # # # # # # # # # # # # # # # # # # #
# Compliant OS Version (thanks, @robjschroeder!)
# # # # # # # # # # # # # # # # # # # # # # # # # # # # # # # # # # # # # # # # # # # # # # # # # #

function checkOS() {

    local humanReadableCheckName="macOS Version"
    notice "Check ${humanReadableCheckName} …"

    dialogUpdate "icon: SF=pencil.and.list.clipboard,${organizationColorScheme}"
    dialogUpdate "listitem: index: ${1}, status: wait, statustext: Checking …"
    dialogUpdate "progress: increment"
    dialogUpdate "progresstext: Comparing installed OS version with compliant version …"

    sleep "${anticipationDuration}"

    if [[ "${osBuild}" =~ [a-zA-Z]$ ]]; then

        logComment "OS Build, ${osBuild}, ends with a letter; skipping"
        osResult="Beta macOS ${osVersion} (${osBuild})"
        dialogUpdate "listitem: index: ${1}, status: error, statustext: ${osResult}"
        warning "${osResult}"
    
    else

        # logComment "OS Build, ${osBuild}, ends with a number; proceeding …"

        # N-rule variable [How many previous minor OS path versions will be marked as compliant]
        n="${previousMinorOS}"

        # URL to the online JSON data
        online_json_url="https://sofafeed.macadmins.io/v1/macos_data_feed.json"
        user_agent="SOFA-Jamf-EA-macOSVersionCheck/1.0"

        # local store
        json_cache_dir="/private/tmp/sofa"
        json_cache="$json_cache_dir/macos_data_feed.json"
        etag_cache="$json_cache_dir/macos_data_feed_etag.txt"

        # ensure local cache folder exists
        /bin/mkdir -p "$json_cache_dir"

        # check local vs online using etag
        if [[ -f "$etag_cache" && -f "$json_cache" ]]; then
            # logComment "e-tag stored, will download only if e-tag doesn’t match"
            etag_old=$(/bin/cat "$etag_cache")
            /usr/bin/curl --compressed --silent --etag-compare "$etag_cache" --etag-save "$etag_cache" --header "User-Agent: $user_agent" "$online_json_url" --output "$json_cache"
            etag_new=$(/bin/cat "$etag_cache")
            if [[ "$etag_old" == "$etag_new" ]]; then
                # logComment "Cached ETag matched online ETag - cached json file is up to date"
            else
                # logComment "Cached ETag did not match online ETag, so downloaded new SOFA json file"
            fi
        else
            # logComment "No e-tag cached, proceeding to download SOFA json file"
            /usr/bin/curl --compressed --location --max-time 3 --silent --header "User-Agent: $user_agent" "$online_json_url" --etag-save "$etag_cache" --output "$json_cache"
        fi

        # 1. Get model (DeviceID)
        model=$(sysctl -n hw.model)
        # logComment "Model Identifier: $model"

        # check that the model is virtual or is in the feed at all
        if [[ $model == "VirtualMac"* ]]; then
            model="Macmini9,1"
        elif ! grep -q "$model" "$json_cache"; then
            warning "Unsupported Hardware"
            # return 1
        fi

        # 2. Get current system OS
        system_version=$( /usr/bin/sw_vers -productVersion )
        system_os=$(cut -d. -f1 <<< "$system_version")
        # system_version="15.3"
        # logComment "System Version: $system_version"

        if [[ $system_version == *".0" ]]; then
            system_version=${system_version%.0}
            logComment "Corrected System Version: $system_version"
        fi

        # exit if less than macOS 12
        if [[ "$system_os" -lt 12 ]]; then
            osResult="Unsupported macOS"
            result "$osResult"
            dialogUpdate "listitem: index: ${1}, status: fail, statustext: $osResult"
            # return 1
        fi

        # 3. Identify latest compatible major OS
        latest_compatible_os=$(/usr/bin/plutil -extract "Models.$model.SupportedOS.0" raw -expect string "$json_cache" | /usr/bin/head -n 1)
        # logComment "Latest Compatible macOS: $latest_compatible_os"

        # 4. Get OSVersions.Latest.ProductVersion
        latest_version_match=false
        security_update_within_30_days=false
        n_rule=false

        for i in {0..3}; do
            os_version=$(/usr/bin/plutil -extract "OSVersions.$i.OSVersion" raw "$json_cache" | /usr/bin/head -n 1)

            if [[ -z "$os_version" ]]; then
                break
            fi

            latest_product_version=$(/usr/bin/plutil -extract "OSVersions.$i.Latest.ProductVersion" raw "$json_cache" | /usr/bin/head -n 1)

            if [[ "$latest_product_version" == "$system_version" ]]; then
                latest_version_match=true
                break
            fi

            num_security_releases=$(/usr/bin/plutil -extract "OSVersions.$i.SecurityReleases" raw "$json_cache" | xargs | awk '{ print $1}' )

            if [[ -n "$num_security_releases" ]]; then
                for ((j=0; j<num_security_releases; j++)); do
                    security_release_product_version=$(/usr/bin/plutil -extract "OSVersions.$i.SecurityReleases.$j.ProductVersion" raw "$json_cache" | /usr/bin/head -n 1)
                    if [[ "${system_version}" == "${security_release_product_version}" ]]; then
                        security_release_date=$(/usr/bin/plutil -extract "OSVersions.$i.SecurityReleases.$j.ReleaseDate" raw "$json_cache" | /usr/bin/head -n 1)
                        security_release_date_epoch=$(date -jf "%Y-%m-%dT%H:%M:%SZ" "$security_release_date" +%s)
                        days_ago_30=$(date -v-30d +%s)

                        if [[ $security_release_date_epoch -ge $days_ago_30 ]]; then
                            security_update_within_30_days=true
                        fi
                        if (( $j <= "$n" )); then
                            n_rule=true
                        fi
                    fi
                done
            fi
        done

        if [[ "$latest_version_match" == true ]] || [[ "$security_update_within_30_days" == true ]] || [[ "$n_rule" == true ]]; then
            osResult="macOS ${osVersion} (${osBuild})"
            dialogUpdate "listitem: index: ${1}, status: success, statustext: ${osResult}"
            info "${osResult}"
        else
            osResult="macOS ${osVersion} (${osBuild})"
            dialogUpdate "listitem: index: ${1}, status: fail, statustext: ${osResult}"
            errorOut "${osResult}"
            overallHealth+="${humanReadableCheckName}; "
        fi

    fi

}



# # # # # # # # # # # # # # # # # # # # # # # # # # # # # # # # # # # # # # # # # # # # # # # # # #
# Check Available Software Updates
# # # # # # # # # # # # # # # # # # # # # # # # # # # # # # # # # # # # # # # # # # # # # # # # # #

function checkAvailableSoftwareUpdates() {

    local humanReadableCheckName="Available Software Updates"
    notice "Check ${humanReadableCheckName} …"

    dialogUpdate "icon: SF=arrow.trianglehead.2.clockwise,${organizationColorScheme}"
    dialogUpdate "listitem: index: ${1}, status: wait, statustext: Checking …"
    dialogUpdate "progress: increment"
    dialogUpdate "progresstext: Determining ${humanReadableCheckName} status …"

    sleep "${anticipationDuration}"

    mdmClientAvailableOSUpdates=$( /usr/libexec/mdmclient AvailableOSUpdates | head -n 5 )
    if [[ "${mdmClientAvailableOSUpdates}" == *"OS Update Item"* ]]; then
        notice "MDM Client Available OS Updates"
        info "${mdmClientAvailableOSUpdates}"
    fi

    recommendedUpdates=$( /usr/libexec/PlistBuddy -c "Print :RecommendedUpdates:0" /Library/Preferences/com.apple.SoftwareUpdate.plist 2>/dev/null )
    if [[ -n "${recommendedUpdates}" ]]; then

        SUListRaw=$( softwareupdate --list --include-config-data 2>&1 )

        case "${SUListRaw}" in

            *"Can’t connect"* )
                availableSoftwareUpdates="Can’t connect to the Software Update server"
                dialogUpdate "listitem: index: ${1}, status: fail, statustext: ${availableSoftwareUpdates}"
                errorOut "${humanReadableCheckName}: ${availableSoftwareUpdates}"
                overallHealth+="${humanReadableCheckName}; "
                ;;

            *"The operation couldn’t be completed."* )
                availableSoftwareUpdates="The operation couldn’t be completed."
                dialogUpdate "listitem: index: ${1}, status: fail, statustext: ${availableSoftwareUpdates}"
                errorOut "${humanReadableCheckName}: ${availableSoftwareUpdates}"
                overallHealth+="${humanReadableCheckName}; "
                ;;

            *"Deferred: YES"* )
                availableSoftwareUpdates="Deferred software available."
                dialogUpdate "listitem: index: ${1}, status: error, statustext: ${availableSoftwareUpdates}"
                warning "${humanReadableCheckName}: ${availableSoftwareUpdates}"
                ;;

            *"No new software available."* )
                availableSoftwareUpdates="No new software available."
                dialogUpdate "listitem: index: ${1}, status: success, statustext: ${availableSoftwareUpdates}"
                info "${humanReadableCheckName}: ${availableSoftwareUpdates}"
                ;;

            * )
                SUList=$( echo "${SUListRaw}" | grep "*" | sed "s/\* Label: //g" | sed "s/,*$//g" )
                availableSoftwareUpdates="${SUList}"
                dialogUpdate "listitem: index: ${1}, status: error, statustext: ${availableSoftwareUpdates}"
                warning "${humanReadableCheckName}: ${availableSoftwareUpdates}"
                ;;

        esac

    else

        availableSoftwareUpdates="None"
        dialogUpdate "listitem: index: ${1}, status: success, statustext: ${availableSoftwareUpdates}"
        info "${humanReadableCheckName}: ${availableSoftwareUpdates}"

    fi

}



# # # # # # # # # # # # # # # # # # # # # # # # # # # # # # # # # # # # # # # # # # # # # # # # # #
# Check System Integrity Protection
# # # # # # # # # # # # # # # # # # # # # # # # # # # # # # # # # # # # # # # # # # # # # # # # # #

function checkSIP() {

    local humanReadableCheckName="System Integrity Protection"
    notice "Check ${humanReadableCheckName} …"

    dialogUpdate "icon: SF=checkmark.shield.fill,${organizationColorScheme}"
    dialogUpdate "listitem: index: ${1}, status: wait, statustext: Checking …"
    dialogUpdate "progress: increment"
    dialogUpdate "progresstext: Determining ${humanReadableCheckName} status …"

    sleep "${anticipationDuration}"

    sipCheck=$( csrutil status )

    case ${sipCheck} in

        *"enabled"* ) 
            dialogUpdate "listitem: index: ${1}, status: success, statustext: Enabled"
            info "${humanReadableCheckName}: Enabled"
            ;;

        * )
            dialogUpdate "listitem: index: ${1}, status: fail, statustext: Failed"
            errorOut "${humanReadableCheckName} (${1})"
            overallHealth+="${humanReadableCheckName}; "
            ;;

    esac

}



# # # # # # # # # # # # # # # # # # # # # # # # # # # # # # # # # # # # # # # # # # # # # # # # # #
# Check Firewall
# # # # # # # # # # # # # # # # # # # # # # # # # # # # # # # # # # # # # # # # # # # # # # # # # #

function checkFirewall() {

    local humanReadableCheckName="Firewall"
    notice "Check ${humanReadableCheckName} …"

    dialogUpdate "icon: SF=firewall.fill,${organizationColorScheme}"
    dialogUpdate "listitem: index: ${1}, status: wait, statustext: Checking …"
    dialogUpdate "progress: increment"
    dialogUpdate "progresstext: Determining ${humanReadableCheckName} status …"

    sleep "${anticipationDuration}"

    if [[ "$organizationFirewall" == "socketfilterfw" ]]; then
        firewallCheck=$( /usr/libexec/ApplicationFirewall/socketfilterfw --getglobalstate )
    elif [[ "$organizationFirewall" == "pf" ]]; then
        firewallCheck=$( /sbin/pfctl -s info )
    fi

    case ${firewallCheck} in

        *"enabled"* | *"Enabled"* | *"is blocking"* ) 
            dialogUpdate "listitem: index: ${1}, status: success, statustext: Enabled"
            info "${humanReadableCheckName}: Enabled"
            ;;

        * )
            dialogUpdate "listitem: index: ${1}, status: fail, statustext: Failed"
            errorOut "${humanReadableCheckName}: Failed"
            overallHealth+="${humanReadableCheckName}; "
            ;;

    esac

}



# # # # # # # # # # # # # # # # # # # # # # # # # # # # # # # # # # # # # # # # # # # # # # # # # #
# Check Uptime
# # # # # # # # # # # # # # # # # # # # # # # # # # # # # # # # # # # # # # # # # # # # # # # # # #

function checkUptime() {

    local humanReadableCheckName="Uptime"
    notice "Check ${humanReadableCheckName} …"

    dialogUpdate "icon: SF=stopwatch,${organizationColorScheme}"
    dialogUpdate "listitem: index: ${1}, status: wait, statustext: Checking …"
    dialogUpdate "progress: increment"
    dialogUpdate "progresstext: Calculating time since last reboot …"

    sleep "${anticipationDuration}"

    timestamp="$( date '+%Y-%m-%d-%H%M%S' )"
    lastBootTime=$( sysctl kern.boottime | awk -F'[ |,]' '{print $5}' )
    currentTime=$( date +"%s" )
    upTimeRaw=$((currentTime-lastBootTime))
    upTimeMin=$((upTimeRaw/60))
    upTimeHours=$((upTimeMin/60))
    uptimeDays=$( uptime | awk '{ print $4 }' | sed 's/,//g' )
    uptimeNumber=$( uptime | awk '{ print $3 }' | sed 's/,//g' )

    if [[ "${uptimeDays}" = "day"* ]]; then
        if [[ "${uptimeNumber}" -gt 1 ]]; then
            uptimeHumanReadable="${uptimeNumber} days"
        else
            uptimeHumanReadable="${uptimeNumber} day"
        fi
    elif [[ "${uptimeDays}" == "mins"* ]]; then
        uptimeHumanReadable="${uptimeNumber} mins"
    else
        uptimeHumanReadable="${uptimeNumber} (HH:MM)"
    fi

    if [[ "${upTimeMin}" -gt "${allowedUptimeMinutes}" ]]; then

        case ${excessiveUptimeAlertStyle} in

            "warning" ) 
                dialogUpdate "listitem: index: ${1}, status: error, statustext: ${uptimeHumanReadable}"
                warning "${humanReadableCheckName}: ${uptimeHumanReadable}"
                ;;

            "error" | * )
                dialogUpdate "listitem: index: ${1}, status: fail, statustext: ${uptimeHumanReadable}"
                errorOut "${humanReadableCheckName}: ${uptimeHumanReadable}"
                overallHealth+="${humanReadableCheckName}; "
                ;;

        esac
    
    else
    
        dialogUpdate "listitem: index: ${1}, status: success, statustext: ${uptimeHumanReadable}"
        info "${humanReadableCheckName}: ${uptimeHumanReadable}"
    
    fi

}



# # # # # # # # # # # # # # # # # # # # # # # # # # # # # # # # # # # # # # # # # # # # # # # # # #
# Check Free Disk Space
# # # # # # # # # # # # # # # # # # # # # # # # # # # # # # # # # # # # # # # # # # # # # # # # # #

function checkFreeDiskSpace() {

    local humanReadableCheckName="Free Disk Space"
    notice "Check ${humanReadableCheckName} …"

    dialogUpdate "icon: SF=externaldrive.fill.badge.checkmark,${organizationColorScheme}"
    dialogUpdate "listitem: index: ${1}, status: wait, statustext: Checking …"
    dialogUpdate "progress: increment"
    dialogUpdate "progresstext: Determining ${humanReadableCheckName} status …"

    sleep "${anticipationDuration}"

    freeSpace=$( diskutil info / | grep -E 'Free Space|Available Space|Container Free Space' | awk -F ":\s*" '{ print $2 }' | awk -F "(" '{ print $1 }' | xargs )
    freeBytes=$( diskutil info / | grep -E 'Free Space|Available Space|Container Free Space' | awk -F "(\\\(| Bytes\\\))" '{ print $2 }' )
    diskBytes=$( diskutil info / | grep -E 'Total Space' | awk -F "(\\\(| Bytes\\\))" '{ print $2 }' )
    freePercentage=$( echo "scale=2; ( $freeBytes * 100 ) / $diskBytes" | bc )
    diskSpace="$freeSpace free (${freePercentage}% available)"

    diskMessage="${humanReadableCheckName}: ${diskSpace}"

    if (( $(echo ${freePercentage}'<'${allowedMinimumFreeDiskPercentage} |bc -l) )); then

        dialogUpdate "listitem: index: ${1}, status: fail, statustext: ${diskSpace}"
        errorOut "${humanReadableCheckName}: ${diskSpace}"
        overallHealth+="${humanReadableCheckName}; "

    else

        dialogUpdate "listitem: index: ${1}, status: success, statustext: ${diskSpace}"
        info "${humanReadableCheckName}: ${diskSpace}"

    fi

}



# # # # # # # # # # # # # # # # # # # # # # # # # # # # # # # # # # # # # # # # # # # # # # # # # #
# Check the status of the MDM Profile
# # # # # # # # # # # # # # # # # # # # # # # # # # # # # # # # # # # # # # # # # # # # # # # # # #

function checkMdmProfile() {

    local humanReadableCheckName="${mdmVendor} MDM Profile"
    notice "Check ${humanReadableCheckName} …"

    dialogUpdate "icon: SF=gear.badge,${organizationColorScheme}"
    dialogUpdate "listitem: index: ${1}, status: wait, statustext: Checking …"
    dialogUpdate "progress: increment"
    dialogUpdate "progresstext: Determining ${humanReadableCheckName} status …"

    sleep "${anticipationDuration}"

    mdmProfileTest=$( profiles show enrollment | grep $mdmVendorUuid 2>/dev/null )

    if [[ -n "${mdmProfileTest}" ]]; then

        dialogUpdate "listitem: index: ${1}, status: success, statustext: Installed"
        info "${humanReadableCheckName}: Installed"

    else

        dialogUpdate "listitem: index: ${1}, status: fail, statustext: NOT Installed"
        errorOut "${humanReadableCheckName} (${1})"
        overallHealth+="${humanReadableCheckName}; "
        errorOut "Execute the following command to determine the UUID of the MDM Profile:"
        errorOut "sudo profiles show enrollment | grep -A3 -B3 com.apple.mdm"

    fi

}



# # # # # # # # # # # # # # # # # # # # # # # # # # # # # # # # # # # # # # # # # # # # # # # # # #
# Check Apple Push Notification service (thanks, @isaacatmann!)
# # # # # # # # # # # # # # # # # # # # # # # # # # # # # # # # # # # # # # # # # # # # # # # # # #

function checkAPNs() {

    local humanReadableCheckName="Apple Push Notification service"
    notice "Check ${humanReadableCheckName} …"

    dialogUpdate "icon: SF=wave.3.up.circle,${organizationColorScheme}"
    dialogUpdate "listitem: index: ${1}, status: wait, statustext: Checking …"
    dialogUpdate "progress: increment"
    dialogUpdate "progresstext: Determining ${humanReadableCheckName} status …"

    sleep "${anticipationDuration}"

    apnsCheck=$( command log show --last 24h --predicate 'subsystem == "com.apple.ManagedClient" && (eventMessage CONTAINS[c] "Received HTTP response (200) [Acknowledged" || eventMessage CONTAINS[c] "Received HTTP response (200) [NotNow")' | tail -1 | cut -d '.' -f 1 )

    if [[ "${apnsCheck}" == *"Timestamp"* ]] || [[ -z "${apnsCheck}" ]]; then

        dialogUpdate "listitem: index: ${1}, status: fail, statustext: Failed"
        errorOut "${humanReadableCheckName} (${1}): ${apnsCheck}"
        overallHealth+="${humanReadableCheckName}; "

    else

        apnsStatusEpoch=$( date -j -f "%Y-%m-%d %H:%M:%S" "${apnsCheck}" +"%s" )
        apnsStatus=$( date -r "${apnsStatusEpoch}" "+%A %-l:%M %p" )
        dialogUpdate "listitem: index: ${1}, status: success, statustext: ${apnsStatus}"
        info "${humanReadableCheckName}: ${apnsCheck}"

    fi

}

# # # # # # # # # # # # # # # # # # # # # # # # # # # # # # # # # # # # # # # # # # # # # # # # # #
# Extended Network Checks (thanks, @tonyyo11!)
# # # # # # # # # # # # # # # # # # # # # # # # # # # # # # # # # # # # # # # # # # # # # # # # # #

# Network timeout (in seconds) for all Jamf Extended Network Checks tests 
networkTimeout=5

# Push Notification (combines APNs and on-prem Jamf push)
pushHosts=(
  "courier.push.apple.com,5223"
  "courier.push.apple.com,443"
  "api.push.apple.com,443"
  "api.push.apple.com,2197"
)

# NOTE: The following Push Notification checks are purposely skipped …
#   "feedback.push.apple.com,2196"
#   "gateway.push.apple.com,2195"
# … due to the following:
#   nc -u -z -w 5 gateway.push.apple.com 2195
#   nc -u -z -w 5 feedback.push.apple.com 2196
#   nc: getaddrinfo: nodename nor servname provided, or not known 

# Device Management (combines Device Setup & MDM enrollment/services)
deviceMgmtHosts=(
  "albert.apple.com,443"
  "captive.apple.com,80"
  "captive.apple.com,443"
  "gs.apple.com,443"
  "humb.apple.com,443"
  "static.ips.apple.com,80"
  "static.ips.apple.com,443"
  "sq-device.apple.com,443"
  "tbsc.apple.com,443"
  "time-ios.apple.com,123,UDP"
  "time.apple.com,123,UDP"
  "time-macos.apple.com,123,UDP"
  "deviceenrollment.apple.com,443"
  "deviceservices-external.apple.com,443"
  "gdmf.apple.com,443"
  "identity.apple.com,443"
  "iprofiles.apple.com,443"
  "mdmenrollment.apple.com,443"
  "setup.icloud.com,443"
  "vpp.itunes.apple.com,443"
)

# Software & Carrier Updates
updateHosts=(
  "appldnld.apple.com,80"
  "configuration.apple.com,443"
  "gdmf.apple.com,443"
  "gg.apple.com,80"
  "gg.apple.com,443"
  "gs.apple.com,80"
  "gs.apple.com,443"
  "ig.apple.com,443"
  "mesu.apple.com,80"
  "mesu.apple.com,443"
  "oscdn.apple.com,80"
  "oscdn.apple.com,443"
  "osrecovery.apple.com,80"
  "osrecovery.apple.com,443"
  "skl.apple.com,443"
  "swcdn.apple.com,80"
  "swdist.apple.com,443"
  "swdownload.apple.com,80"
  "appldnld.apple.com.edgesuite.net,80"
  "itunes.com,80"
  "itunes.apple.com,443"
  "updates-http.cdn-apple.com,80"
  "updates.cdn-apple.com,443"
)

# Certificate Validation Hosts
certHosts=(
  "certs.apple.com,80"
  "certs.apple.com,443"
  "crl.apple.com,80"
  "crl.entrust.net,80"
  "crl3.digicert.com,80"
  "crl4.digicert.com,80"
  "ocsp.apple.com,80"
  "ocsp.digicert.cn,80"
  "ocsp.digicert.com,80"
  "ocsp.entrust.net,80"
  "ocsp2.apple.com,443"
  "valid.apple.com,443"
)

# Identity & Content Services (Apple ID, Associated Domains, Additional Content)
idAssocHosts=(
  "appleid.apple.com,443"
  "appleid.cdn-apple.com,443"
  "idmsa.apple.com,443"
  "gsa.apple.com,443"
  "app-site-association.cdn-apple.com,443"
  "app-site-association.networking.apple,443"
  "audiocontentdownload.apple.com,80"
  "audiocontentdownload.apple.com,443"
  "devimages-cdn.apple.com,80"
  "devimages-cdn.apple.com,443"
  "download.developer.apple.com,80"
  "download.developer.apple.com,443"
  "playgrounds-assets-cdn.apple.com,443"
  "playgrounds-cdn.apple.com,443"
  "sylvan.apple.com,80"
  "sylvan.apple.com,443"
)

# Jamf Pro Cloud & On-prem Endpoints
jamfHosts=(
  "jamf.com,443"
  "test.jamfcloud.com,443"
  "use1-jcdsdownloads.services.jamfcloud.com,443"
  "use1-jcds.services.jamfcloud.com,443"
  "euc1-jcdsdownloads.services.jamfcloud.com,443"
  "euc1-jcds.services.jamfcloud.com,443"
  "euw2-jcdsdownloads.services.jamfcloud.com,443"
  "euw2-jcds.services.jamfcloud.com,443"
  "apse2-jcdsdownloads.services.jamfcloud.com,443"
  "apse2-jcds.services.jamfcloud.com,443"
  "apne1-jcdsdownloads.services.jamfcloud.com,443"
  "apne1-jcds.services.jamfcloud.com,443"
)

# Generic network-host tester; uses nc to probe host:port and updates swiftDialog
function checkNetworkHosts() {
  local index="$1"
  local name="$2"
  shift 2
  local hosts=("$@")

  notice "Check ${name} …"
  dialogUpdate "icon: SF=network,${organizationColorScheme}"
  dialogUpdate "listitem: index: ${index},status: wait,statustext: Checking …"
  dialogUpdate "progress: increment"
  dialogUpdate "progresstext: Determining ${name} connectivity …"
  sleep "${anticipationDuration}"

  local allOK=true
  local results=""

  for entry in "${hosts[@]}"; do
    IFS=',' read -r host port proto <<< "${entry}"
    # Default to TCP if protocol not specified
    if [[ "${proto}" =~ ^[Uu][Dd][Pp] ]]; then
      ncFlags=( -u -z -w "${networkTimeout}" )
    else
      ncFlags=( -z -w "${networkTimeout}" )
    fi

    if nc "${ncFlags[@]}" "${host}" "${port}" &>/dev/null; then
      results+="${host}:${port} PASS; "
    else
      results+="${host}:${port} FAIL; "
      allOK=false
    fi
  done

  if [[ "${allOK}" == true ]]; then
    dialogUpdate "listitem: index: ${index},status: success,statustext: Passed"
    info "${name}: ${results%;; }"
  else
    dialogUpdate "listitem: index: ${index},status: fail,statustext: Failed"
    errorOut "${name}: ${results%;; }"
    overallHealth+="${name}; "
  fi
}



# # # # # # # # # # # # # # # # # # # # # # # # # # # # # # # # # # # # # # # # # # # # # # # # # #
# Check the expiration date of the MDM Certificate (thanks, @isaacatmann!)
# # # # # # # # # # # # # # # # # # # # # # # # # # # # # # # # # # # # # # # # # # # # # # # # # #

function checkMdmCertificateExpiration() {

    case "${mdmVendor}" in

        "Addigy" )
            certificateName1="Addigy"
            certificateName2="Addigy"
            ;;
    
        "Jamf Pro" )
            certificateName1="JSS Built-in Certificate Authority"
            certificateName2="JSS BUILT-IN CERTIFICATE AUTHORITY"
            ;;
    
        "JumpCloud" )
            certificateName1="JumpCloud"
            certificateName2="JumpCloud"
            ;;

        "Microsoft Intune" )
            certificateName1="Microsoft Intune MDM Device CA"
            certificateName2="MICROSOFT INTUNE MDM DEVICE CA"
            ;;

        "Mosyle" )
            certificateName1="MOSYLE CORPORATION"
            certificateName2="MOSYLE CORPORATION"
            ;;

        * )
            return
            ;;

    esac

    local humanReadableCheckName="${mdmVendor} Certificate Authority"
    notice "Check the expiration date of the ${humanReadableCheckName} …"

    dialogUpdate "icon: SF=mail.and.text.magnifyingglass,${organizationColorScheme}"
    dialogUpdate "listitem: index: ${1}, status: wait, statustext: Checking …"
    dialogUpdate "progress: increment"
    dialogUpdate "progresstext: Determining MDM Certificate expiration date …"

    sleep "${anticipationDuration}"

    identities=( $( security find-identity -v /Library/Keychains/System.keychain | grep -v "$serialNumber" | grep -v "Jamf" | awk '{print $3}' | tr -d '"' | head -n 1 ) )
    now_seconds=$( date +%s )

    if [[ "${identities}" != "identities" ]]; then

        for i in $identities; do
            if [[ $(security find-certificate -c "$i" | grep issu | tr -d '"') == *"${certificateName1}"* ]] || [[ $(security find-certificate -c "$i" | grep issu | tr -d '"') == *"${certificateName2}"* ]]; then
                expiry=$(security find-certificate -c "$i" -p | openssl x509 -noout -enddate | cut -f2 -d"=")
                expirationDateFormatted=$( date -j -f "%b %d %H:%M:%S %Y GMT" "${expiry}" "+%d-%b-%Y" )
                date_seconds=$(date -j -f "%b %d %T %Y %Z" "$expiry" +%s)
                if (( date_seconds > now_seconds )); then
                    dialogUpdate "listitem: index: ${1}, status: success, statustext: ${expirationDateFormatted}"
                    info "${humanReadableCheckName} Expiration: ${expirationDateFormatted}"
                else
                    dialogUpdate "listitem: index: ${1}, status: fail, statustext: ${expirationDateFormatted}"
                    errorOut "${humanReadableCheckName} Expiration: ${expirationDateFormatted}"
                    overallHealth+="${humanReadableCheckName}; "
                fi
            fi
        done
    
    else

        expirationDateFormatted="NOT Installed"
        dialogUpdate "listitem: index: ${1}, status: fail, statustext: ${expirationDateFormatted}"
        errorOut "${humanReadableCheckName} Expiration: ${expirationDateFormatted}"
        overallHealth+="${humanReadableCheckName}; "

    fi

}



# # # # # # # # # # # # # # # # # # # # # # # # # # # # # # # # # # # # # # # # # # # # # # # # # #
# Check Last Jamf Pro Check-In (thanks, @jordywitteman!)
# # # # # # # # # # # # # # # # # # # # # # # # # # # # # # # # # # # # # # # # # # # # # # # # # #

function checkJamfProCheckIn() {

    local humanReadableCheckName="Last Jamf Pro check-in"
    notice "Checking ${humanReadableCheckName} …"

    dialogUpdate "icon: SF=dot.radiowaves.left.and.right,${organizationColorScheme}"
    dialogUpdate "listitem: index: ${1}, status: wait, statustext: Checking …"
    dialogUpdate "progress: increment"
    dialogUpdate "progresstext: Determining ${humanReadableCheckName} …"

    sleep "${anticipationDuration}"

    # Enable 24 hour clock format (12 hour clock enabled by default)
    twenty_four_hour_format="false"

    # Number of seconds since action last occurred (86400 = 1 day)
    check_in_time_old=86400      # 1 day
    check_in_time_aging=28800    # 8 hours

    last_check_in_time=$(grep "Checking for policies triggered by \"recurring check-in\"" "/private/var/log/jamf.log" | tail -n 1 | awk '{ print $2,$3,$4 }')

    # Convert last Jamf Pro check-in time to epoch
    last_check_in_time_epoch=$(date -j -f "%b %d %T" "${last_check_in_time}" +"%s")
    time_since_check_in_epoch=$(($currentTimeEpoch-$last_check_in_time_epoch))

    # Convert last Jamf Pro epoch to something easier to read
    if [[ "${twenty_four_hour_format}" == "true" ]]; then
        # Outputs 24 hour clock format
        last_check_in_time_human_reable=$(date -r "${last_check_in_time_epoch}" "+%A %H:%M")
    else
        # Outputs 12 hour clock format
        last_check_in_time_human_reable=$(date -r "${last_check_in_time_epoch}" "+%A %-l:%M %p")
    fi

    # Set status indicator for last check-in
    if [ ${time_since_check_in_epoch} -ge ${check_in_time_old} ]; then
        # check_in_status_indicator="🔴"
        dialogUpdate "listitem: index: ${1}, status: fail, statustext: ${last_check_in_time_human_reable}"
        errorOut "${humanReadableCheckName}: ${last_check_in_time_human_reable}"
        overallHealth+="${humanReadableCheckName}; "
    elif [ ${time_since_check_in_epoch} -ge ${check_in_time_aging} ]; then
        # check_in_status_indicator="🟠"
        dialogUpdate "listitem: index: ${1}, status: error, statustext: ${last_check_in_time_human_reable}"
        warning "${humanReadableCheckName}: ${last_check_in_time_human_reable}"
        overallHealth+="${humanReadableCheckName}; "
    elif [ ${time_since_check_in_epoch} -lt ${check_in_time_aging} ]; then
        # check_in_status_indicator="🟢"
        dialogUpdate "listitem: index: ${1}, status: success, statustext: ${last_check_in_time_human_reable}"
        info "${humanReadableCheckName}: ${last_check_in_time_human_reable}"
    fi

}



# # # # # # # # # # # # # # # # # # # # # # # # # # # # # # # # # # # # # # # # # # # # # # # # # #
# Check Last Jamf Pro Inventory Update (thanks, @jordywitteman!)
# # # # # # # # # # # # # # # # # # # # # # # # # # # # # # # # # # # # # # # # # # # # # # # # # #

function checkJamfProInventory() {

    local humanReadableCheckName="Last Jamf Pro inventory update"
    notice "Check ${humanReadableCheckName} …"

    dialogUpdate "icon: SF=checklist,${organizationColorScheme}"
    dialogUpdate "listitem: index: ${1}, status: wait, statustext: Checking …"
    dialogUpdate "progress: increment"
    dialogUpdate "progresstext: Determining ${humanReadableCheckName} …"

    sleep "${anticipationDuration}"

    # Enable 24 hour clock format (12 hour clock enabled by default)
    twenty_four_hour_format="false"

    # Number of seconds since action last occurred (86400 = 1 day)
    inventory_time_old=604800    # 1 week
    inventory_time_aging=259200  # 3 days

    # Get last Jamf Pro inventory time from jamf.log
    last_inventory_time=$(grep "Removing existing launchd task /Library/LaunchDaemons/com.jamfsoftware.task.bgrecon.plist..." "/private/var/log/jamf.log" | tail -n 1 | awk '{ print $2,$3,$4 }')

    # Convert last Jamf Pro inventory time to epoch
    last_inventory_time_epoch=$(date -j -f "%b %d %T" "${last_inventory_time}" +"%s")
    time_since_inventory_epoch=$(($currentTimeEpoch-$last_inventory_time_epoch))

    # Convert last Jamf Pro epoch to something easier to read
    if [[ "${twenty_four_hour_format}" == "true" ]]; then
        # Outputs 24 hour clock format
        last_inventory_time_human_reable=$(date -r "${last_inventory_time_epoch}" "+%A %H:%M")
    else
        # Outputs 12 hour clock format
        last_inventory_time_human_reable=$(date -r "${last_inventory_time_epoch}" "+%A %-l:%M %p")
    fi

    #set status indicator for last inventory
    if [ ${time_since_inventory_epoch} -ge ${inventory_time_old} ]; then
        # inventory_status_indicator="🔴"
        dialogUpdate "listitem: index: ${1}, status: fail, statustext: ${last_inventory_time_human_reable}"
        errorOut "${humanReadableCheckName}: ${last_inventory_time_human_reable}"
        overallHealth+="${humanReadableCheckName}; "
    elif [ ${time_since_inventory_epoch} -ge ${inventory_time_aging} ]; then
        # inventory_status_indicator="🟠"
        dialogUpdate "listitem: index: ${1}, status: error, statustext: ${last_inventory_time_human_reable}"
        warning "${humanReadableCheckName}: ${last_inventory_time_human_reable}"
        overallHealth+="${humanReadableCheckName}; "
    elif [ ${time_since_inventory_epoch} -lt ${inventory_time_aging} ]; then
        # inventory_status_indicator="🟢"
        dialogUpdate "listitem: index: ${1}, status: success, statustext: ${last_inventory_time_human_reable}"
        info "${humanReadableCheckName}: ${last_inventory_time_human_reable}"
    fi

}



# # # # # # # # # # # # # # # # # # # # # # # # # # # # # # # # # # # # # # # # # # # # # # # # # #
# Check Last Mosyle Check-In 
# # # # # # # # # # # # # # # # # # # # # # # # # # # # # # # # # # # # # # # # # # # # # # # # # #

function checkMosyleCheckIn() {

    local humanReadableCheckName="Last Mosyle check-in"
    notice "Checking ${humanReadableCheckName} …"

    dialogUpdate "icon: SF=dot.radiowaves.left.and.right,${organizationColorScheme}"
    dialogUpdate "listitem: index: ${1}, status: wait, statustext: Checking …"
    dialogUpdate "progress: increment"
    dialogUpdate "progresstext: Determining ${humanReadableCheckName} …"

    sleep "${anticipationDuration}"

    # Enable 24 hour clock format (12 hour clock enabled by default)
    twenty_four_hour_format="false"

    # Number of seconds since action last occurred (86400 = 1 day)
    check_in_time_old=86400      # 1 day
    check_in_time_aging=28800    # 8 hours

    #last_check_in_time=$(grep "Checking for policies triggered by \"recurring check-in\"" "/private/var/log/jamf.log" | tail -n 1 | awk '{ print $2,$3,$4 }')
	last_check_in_time=$(defaults read com.mosyle.macos.manager.mdm MacCommandsReplyResultsSuccessDate | cut -d. -f1)

    # Convert last Mosyle check-in time to epoch
    last_check_in_time_epoch=$last_check_in_time
    currentTimeEpoch=$(date +%s)
    time_since_check_in_epoch=$(($currentTimeEpoch-$last_check_in_time_epoch))

    # Convert last Mosyle epoch to something easier to read
    if [[ "${twenty_four_hour_format}" == "true" ]]; then
        # Outputs 24 hour clock format
        last_check_in_time_human_reable=$(date -r "${last_check_in_time_epoch}" "+%A %H:%M")
    else
        # Outputs 12 hour clock format
        last_check_in_time_human_reable=$(date -r "${last_check_in_time_epoch}" "+%A %-l:%M %p")
    fi

    # Set status indicator for last check-in
    if [ ${time_since_check_in_epoch} -ge ${check_in_time_old} ]; then
        # check_in_status_indicator="🔴"
        dialogUpdate "listitem: index: ${1}, status: fail, statustext: ${last_check_in_time_human_reable}"
        errorOut "${humanReadableCheckName}: ${last_check_in_time_human_reable}"
        overallHealth+="${humanReadableCheckName}; "
    elif [ ${time_since_check_in_epoch} -ge ${check_in_time_aging} ]; then
        # check_in_status_indicator="🟠"
        dialogUpdate "listitem: index: ${1}, status: error, statustext: ${last_check_in_time_human_reable}"
        warning "${humanReadableCheckName}: ${last_check_in_time_human_reable}"
        overallHealth+="${humanReadableCheckName}; "
    elif [ ${time_since_check_in_epoch} -lt ${check_in_time_aging} ]; then
        # check_in_status_indicator="🟢"
        dialogUpdate "listitem: index: ${1}, status: success, statustext: ${last_check_in_time_human_reable}"
        info "${humanReadableCheckName}: ${last_check_in_time_human_reable}"
    fi

}



# # # # # # # # # # # # # # # # # # # # # # # # # # # # # # # # # # # # # # # # # # # # # # # # # #
# Check FileVault
# # # # # # # # # # # # # # # # # # # # # # # # # # # # # # # # # # # # # # # # # # # # # # # # # #

function checkFileVault() {

    local humanReadableCheckName="FileVault"
    notice "Check ${humanReadableCheckName} …"

    dialogUpdate "icon: SF=lock.laptopcomputer,${organizationColorScheme}"
    dialogUpdate "listitem: index: ${1}, status: wait, statustext: Checking …"
    dialogUpdate "progress: increment"
    dialogUpdate "progresstext: Determining ${humanReadableCheckName} status …"

    sleep "${anticipationDuration}"

    fileVaultCheck=$( fdesetup isactive )

    if [[ -f /Library/Preferences/com.apple.fdesetup.plist ]] || [[ "$fileVaultCheck" == "true" ]]; then

        fileVaultStatus=$( fdesetup status -extended -verbose 2>&1 )

        case ${fileVaultStatus} in

            *"FileVault is On."* ) 
                dialogUpdate "listitem: index: ${1}, status: success, statustext: Enabled"
                info "${humanReadableCheckName}: Enabled"
                ;;

            *"Deferred enablement appears to be active for user"* )
                dialogUpdate "listitem: index: ${1}, status: success, statustext: Enabled (next login)"
                warning "${humanReadableCheckName}: Enabled (next login)"
                ;;

            *  )
                dialogUpdate "listitem: index: ${1}, status: error, statustext: Failed"
                errorOut "${humanReadableCheckName} (${1})"
                overallHealth+="${humanReadableCheckName}; "
                ;;

        esac

    else

        dialogUpdate "listitem: index: ${1}, status: error, statustext: Failed"
        errorOut "${humanReadableCheckName} (${1})"
        overallHealth+="${humanReadableCheckName}; "

    fi

}



# # # # # # # # # # # # # # # # # # # # # # # # # # # # # # # # # # # # # # # # # # # # # # # # # #
# Check Internal Validation — Parameter 2: Target File; Parameter 3: Icon; Parameter 4: Display Name
# # # # # # # # # # # # # # # # # # # # # # # # # # # # # # # # # # # # # # # # # # # # # # # # # #

function checkInternal() {

    checkInternalTargetFile="${2}"
    checkInternalTargetFileIcon="${3}"
    checkInternalTargetFileDisplayName="${4}"

    notice "Internal Check: ${checkInternalTargetFile} …"

    dialogUpdate "icon: ${checkInternalTargetFileIcon}"
    dialogUpdate "listitem: index: ${1}, status: wait, statustext: Checking …"
    dialogUpdate "progress: increment"
    dialogUpdate "progresstext: Determining status of ${checkInternalTargetFileDisplayName} …"

    sleep "${anticipationDuration}"

    if [[ -e "${checkInternalTargetFile}" ]]; then

        dialogUpdate "listitem: index: ${1}, status: success, statustext: Installed"
        info "${checkInternalTargetFileDisplayName} installed"
        
    else

        dialogUpdate "listitem: index: ${1}, status: fail, statustext: NOT Installed"
        errorOut "${checkInternalTargetFileDisplayName} NOT Installed"
        overallHealth+="${checkInternalTargetFileDisplayName}; "

    fi

    sleep "${anticipationDuration}"

}



# # # # # # # # # # # # # # # # # # # # # # # # # # # # # # # # # # # # # # # # # # # # # # # # # #
# Check VPN Installation
# # # # # # # # # # # # # # # # # # # # # # # # # # # # # # # # # # # # # # # # # # # # # # # # # #

function checkVPN() {

    notice "Check ${vpnAppName} …"

    dialogUpdate "icon: ${vpnAppPath}"
    dialogUpdate "listitem: index: ${1}, status: wait, statustext: Checking …"
    dialogUpdate "progress: increment"
    dialogUpdate "progresstext: Determining status of ${vpnAppName} …"

    # sleep "${anticipationDuration}"

    case ${vpnStatus} in

        *"NOT installed"* )
            dialogUpdate "listitem: index: ${1}, status: fail, statustext: Failed"
            errorOut "${vpnAppName} Failed"
            overallHealth+="${vpnAppName}; "
            ;;

        *"Idle"* )
            dialogUpdate "listitem: index: ${1}, status: error, statustext: Idle"
            info "${vpnAppName} idle"
            ;;

        "Connected"* )
            dialogUpdate "listitem: index: ${1}, status: success, statustext: Connected"
            info "${vpnAppName} Connected"
            ;;

        "Disconnected" )
            dialogUpdate "listitem: index: ${1}, status: error, statustext: Disconnected"
            info "${vpnAppName} Disconnected"
            ;;

        "None" )
            dialogUpdate "listitem: index: ${1}, status: error, statustext: No VPN"
            info "No VPN"
            ;;

        * )
            dialogUpdate "listitem: index: ${1}, status: error, statustext: Unknown"
            info "${vpnAppName} Unknown"
            ;;

    esac

}



# # # # # # # # # # # # # # # # # # # # # # # # # # # # # # # # # # # # # # # # # # # # # # # # # #
# Check Internal Validation — Parameter 2: Target File; Parameter 3: Icon; Parameter 4: Display Name
# # # # # # # # # # # # # # # # # # # # # # # # # # # # # # # # # # # # # # # # # # # # # # # # # #

function checkInternal() {

    checkInternalTargetFile="${2}"
    checkInternalTargetFileIcon="${3}"
    checkInternalTargetFileDisplayName="${4}"

    notice "Internal Check: ${checkInternalTargetFile} …"

    dialogUpdate "icon: ${checkInternalTargetFileIcon}"
    dialogUpdate "listitem: index: ${1}, status: wait, statustext: Checking …"
    dialogUpdate "progress: increment"
    dialogUpdate "progresstext: Determining status of ${checkInternalTargetFileDisplayName} …"

    sleep "${anticipationDuration}"

    if [[ -e "${checkInternalTargetFile}" ]]; then

        dialogUpdate "listitem: index: ${1}, status: success, statustext: Installed"
        info "${checkInternalTargetFileDisplayName} installed"
        
    else

        dialogUpdate "listitem: index: ${1}, status: fail, statustext: NOT Installed"
        errorOut "${checkInternalTargetFileDisplayName} NOT Installed"
        overallHealth+="${checkInternalTargetFileDisplayName}; "

    fi

    sleep "${anticipationDuration}"

}



# # # # # # # # # # # # # # # # # # # # # # # # # # # # # # # # # # # # # # # # # # # # # # # # # #
# Check External Jamf Pro Validation (where Parameter 2 represents the Jamf Pro Policy Custom Trigger)
# # # # # # # # # # # # # # # # # # # # # # # # # # # # # # # # # # # # # # # # # # # # # # # # # #

function checkExternalJamfPro() {

    trigger="${2}"
    appPath="${3}"
    appDisplayName=$(basename "${appPath}" .app)

    notice "External Check: ${appPath} …"

    dialogUpdate "icon: ${appPath}"
    dialogUpdate "listitem: index: ${1}, status: wait, statustext: Checking …"
    dialogUpdate "progress: increment"
    dialogUpdate "progresstext: Determining status of ${appDisplayName} …"

    # sleep "${anticipationDuration}"

    externalValidation=$( /usr/local/bin/jamf policy -event $trigger | grep "Script result:" )

    case ${externalValidation:l} in

        *"failed"* )
            dialogUpdate "listitem: index: ${1}, status: fail, statustext: Failed"
            errorOut "${appDisplayName} Failed"
            overallHealth+="${appDisplayName}; "
            ;;

        *"running"* ) 
            dialogUpdate "listitem: index: ${1}, status: success, statustext: Running"
            info "${appDisplayName} running"
            ;;

        *"error"* | * )
            dialogUpdate "listitem: index: ${1}, status: error, statustext: Error"
            errorOut "${appDisplayName} Error"
            overallHealth+="${appDisplayName}; "
            ;;

    esac

}



# # # # # # # # # # # # # # # # # # # # # # # # # # # # # # # # # # # # # # # # # # # # # # # # # #
# Check Network Quality
# # # # # # # # # # # # # # # # # # # # # # # # # # # # # # # # # # # # # # # # # # # # # # # # # #

function checkNetworkQuality() {

    local humanReadableCheckName="Network Quality"
    notice "Check ${humanReadableCheckName} …"    

    dialogUpdate "icon: SF=gauge.with.dots.needle.67percent,${organizationColorScheme}"
    dialogUpdate "listitem: index: ${1}, status: wait, statustext: Checking …"
    dialogUpdate "progress: increment"
    dialogUpdate "progresstext: Determining ${humanReadableCheckName} …"

    # sleep "${anticipationDuration}"

    networkQualityTestFile="/var/tmp/networkQualityTest"

    if [[ -e "${networkQualityTestFile}" ]]; then

        networkQualityTestFileCreationEpoch=$( stat -f "%m" "${networkQualityTestFile}" )
        networkQualityTestMaximumEpoch=$( date -v-"${networkQualityTestMaximumAge}" +%s )

        if [[ "${networkQualityTestFileCreationEpoch}" -gt "${networkQualityTestMaximumEpoch}" ]]; then

            info "Using cached ${humanReadableCheckName} Test"
            testStatus="(cached)"

        else

            unset testStatus
            info "Removing cached result …"
            rm "${networkQualityTestFile}"
            info "Starting ${humanReadableCheckName} Test …"
            networkQuality -s -v -c > "${networkQualityTestFile}"
            info "Completed ${humanReadableCheckName} Test"

        fi

    else

        info "Starting ${humanReadableCheckName} Test …"
        networkQuality -s -v -c > "${networkQualityTestFile}"
        info "Completed ${humanReadableCheckName} Test"

    fi

    networkQualityTest=$( < "${networkQualityTestFile}" )

    case "${osVersion}" in

        11* ) 
            dlThroughput="N/A; macOS ${osVersion}"
            dlResponsiveness="N/A; macOS ${osVersion}"
            ;;

        * )
            dlThroughput=$( get_json_value "$networkQualityTest" "dl_throughput" )
            dlResponsiveness=$( get_json_value "$networkQualityTest" "dl_responsiveness" )
            ;;

    esac

    mbps=$( echo "scale=2; ( $dlThroughput / 1000000 )" | bc )
    dialogUpdate "listitem: index: ${1}, status: success, statustext: ${mbps} Mbps ${testStatus}"
    info "Download: ${mbps} Mbps, Responsiveness: ${dlResponsiveness}; "

    dialogUpdate "icon: ${icon}"

}



# # # # # # # # # # # # # # # # # # # # # # # # # # # # # # # # # # # # # # # # # # # # # # # # # #
# Update Computer Inventory
# # # # # # # # # # # # # # # # # # # # # # # # # # # # # # # # # # # # # # # # # # # # # # # # # #

function updateComputerInventory() {

    notice "Updating Computer Inventory …"

    dialogUpdate "icon: SF=pencil.and.list.clipboard,${organizationColorScheme}"
    dialogUpdate "listitem: index: ${1}, status: wait, statustext: Updating …"
    dialogUpdate "progress: increment"
    dialogUpdate "progresstext: Updating Computer Inventory …"

    if [[ "${operationMode}" != "test" ]]; then

        jamf recon # -verbose

    else

        sleep "${anticipationDuration}"

    fi

    dialogUpdate "listitem: index: ${1}, status: success, statustext: Updated"

}



####################################################################################################
#
# Program
#
####################################################################################################

# # # # # # # # # # # # # # # # # # # # # # # # # # # # # # # # # # # # # # # # # # # # # # # # # #
# Write MDM-specific JSON to disk
# # # # # # # # # # # # # # # # # # # # # # # # # # # # # # # # # # # # # # # # # # # # # # # # # #

case ${mdmVendor} in

    "Addigy" )
        combinedJSON=$( jq -n --argjson dialog "$mainDialogJSON" --argjson listitems "$addigyMdmListitemJSON" '$dialog + { "listitem": $listitems }' )
        ;;

    "Jamf Pro" )
        combinedJSON=$( jq -n --argjson dialog "$mainDialogJSON" --argjson listitems "$jamfProListitemJSON" '$dialog + { "listitem": $listitems }' )
        ;;

    "JumpCloud" )
        combinedJSON=$( jq -n --argjson dialog "$mainDialogJSON" --argjson listitems "$jumpcloudMdmListitemJSON" '$dialog + { "listitem": $listitems }' )
        ;;

    "Mosyle" )
        combinedJSON=$( jq -n --argjson dialog "$mainDialogJSON" --argjson listitems "$mosyleListitemJSON" '$dialog + { "listitem": $listitems }' )
        ;;

    "Microsoft Intune" )
        combinedJSON=$( jq -n --argjson dialog "$mainDialogJSON" --argjson listitems "$microsoftMdmListitemJSON" '$dialog + { "listitem": $listitems }' )
        ;;

    * )
        warning "Unknown MDM vendor: ${mdmVendor}"
        combinedJSON=$( jq -n --argjson dialog "$mainDialogJSON" --argjson listitems "$genericMdmListitemJSON" '$dialog + { "listitem": $listitems }' )
        ;;

esac

echo "$combinedJSON" > "$dialogJSONFile"



# # # # # # # # # # # # # # # # # # # # # # # # # # # # # # # # # # # # # # # # # # # # # # # # # #
# Create Dialog
# # # # # # # # # # # # # # # # # # # # # # # # # # # # # # # # # # # # # # # # # # # # # # # # # #

notice "Current Elapsed Time: $(printf '%dh:%dm:%ds\n' $((SECONDS/3600)) $((SECONDS%3600/60)) $((SECONDS%60)))"

eval ${dialogBinary} --jsonfile ${dialogJSONFile} &
dialogPID=$!
info "Dialog PID: ${dialogPID}"

dialogUpdate "progresstext: Initializing …"

# Band-Aid for macOS 15+ `withAnimation` SwiftUI bug
dialogUpdate "list: hide"
dialogUpdate "list: show"



# # # # # # # # # # # # # # # # # # # # # # # # # # # # # # # # # # # # # # # # # # # # # # # # # #
# Health Checks (where "n" represents the listitem order)
# # # # # # # # # # # # # # # # # # # # # # # # # # # # # # # # # # # # # # # # # # # # # # # # # #


if [[ "${operationMode}" != "test" ]]; then

    # Production Mode

    case ${mdmVendor} in

        "Addigy" )
            checkOS "0"
            checkAvailableSoftwareUpdates "1"
            checkSIP "2"
            checkFirewall "3"
            checkFileVault "4"
            checkVPN "5"
            checkUptime "6"
            checkFreeDiskSpace "7"
            checkNetworkHosts "8" "Apple Push Notification Hosts"         "${pushHosts[@]}"
            checkNetworkHosts "9" "Apple Device Management"               "${deviceMgmtHosts[@]}"
            checkNetworkHosts "10" "Apple Software and Carrier Updates"    "${updateHosts[@]}"
            checkNetworkHosts "11" "Apple Certificate Validation"          "${certHosts[@]}"
            checkNetworkHosts "12" "Apple Identity and Content Services"   "${idAssocHosts[@]}"
            checkNetworkQuality "13"
            ;;

        "Jamf Pro" )
            checkOS "0"
            checkAvailableSoftwareUpdates "1"
            checkSIP "2"
            checkFirewall "3"
            checkFileVault "4"
            checkVPN "5"
            checkUptime "6"
            checkFreeDiskSpace "7"
            checkMdmProfile "8"
            checkMdmCertificateExpiration "9"
            checkAPNs "10"
            checkJamfProCheckIn "11"
            checkJamfProInventory "12"
            checkNetworkHosts "13" "Apple Push Notification Hosts"         "${pushHosts[@]}"
            checkNetworkHosts "14" "Apple Device Management"               "${deviceMgmtHosts[@]}"
            checkNetworkHosts "15" "Apple Software and Carrier Updates"    "${updateHosts[@]}"
            checkNetworkHosts "16" "Apple Certificate Validation"          "${certHosts[@]}"
            checkNetworkHosts "17" "Apple Identity and Content Services"   "${idAssocHosts[@]}"
            checkNetworkHosts "18" "Jamf Hosts"                            "${jamfHosts[@]}"
            checkInternal "19" "/Applications/Microsoft Teams.app" "/Applications/Microsoft Teams.app" "Microsoft Teams"
            checkExternalJamfPro "20" "symvBeyondTrustPMfM" "/Applications/PrivilegeManagement.app"
            checkExternalJamfPro "21" "symvCiscoUmbrella" "/Applications/Cisco/Cisco Secure Client.app"
            checkExternalJamfPro "22" "symvCrowdStrikeFalcon" "/Applications/Falcon.app"
            checkExternalJamfPro "23" "symvGlobalProtect" "/Applications/GlobalProtect.app"
            checkNetworkQuality "24"
            updateComputerInventory "25"
            ;;

        "JumpCloud" )
            checkOS "0"
            checkAvailableSoftwareUpdates "1"
            checkSIP "2"
            checkFirewall "3"
            checkFileVault "4"
            checkVPN "5"
            checkUptime "6"
            checkFreeDiskSpace "7"
            checkNetworkHosts "8" "Apple Push Notification Hosts"         "${pushHosts[@]}"
            checkNetworkHosts "9" "Apple Device Management"               "${deviceMgmtHosts[@]}"
            checkNetworkHosts "10" "Apple Software and Carrier Updates"    "${updateHosts[@]}"
            checkNetworkHosts "11" "Apple Certificate Validation"          "${certHosts[@]}"
            checkNetworkHosts "12" "Apple Identity and Content Services"   "${idAssocHosts[@]}"
            checkNetworkQuality "13"
            ;;

        "Microsoft Intune" )
            checkOS "0"
            checkAvailableSoftwareUpdates "1"
            checkSIP "2"
            checkFirewall "3"
            checkFileVault "4"
            checkVPN "5"
            checkUptime "6"
            checkFreeDiskSpace "7"
            checkMdmProfile "8"
            checkNetworkHosts "9" "Apple Push Notification Hosts"         "${pushHosts[@]}"
            checkNetworkHosts "10" "Apple Device Management"               "${deviceMgmtHosts[@]}"
            checkNetworkHosts "11" "Apple Software and Carrier Updates"    "${updateHosts[@]}"
            checkNetworkHosts "12" "Apple Certificate Validation"          "${certHosts[@]}"
            checkNetworkHosts "13" "Apple Identity and Content Services"   "${idAssocHosts[@]}"
            checkMdmCertificateExpiration "14"
            checkAPNs "15"
            checkInternal "16" "/Applications/Company Portal.app" "/Applications/Company Portal.app" "Company Portal"
            checkNetworkQuality "17"
            ;;

        "Mosyle" )
            checkOS "0"
            checkAvailableSoftwareUpdates "1"
            checkSIP "2"
            checkFirewall "3"
            checkFileVault "4"
            checkVPN "5"
            checkUptime "6"
            checkFreeDiskSpace "7"
            checkMdmProfile "8"
            checkMdmCertificateExpiration "9"
            checkAPNs "10"
            checkMosyleCheckIn "11"
            checkNetworkHosts "12" "Apple Push Notification Hosts"         "${pushHosts[@]}"
            checkNetworkHosts "13" "Apple Device Management"               "${deviceMgmtHosts[@]}"
            checkNetworkHosts "14" "Apple Software and Carrier Updates"    "${updateHosts[@]}"
            checkNetworkHosts "15" "Apple Certificate Validation"          "${certHosts[@]}"
            checkNetworkHosts "16" "Apple Identity and Content Services"   "${idAssocHosts[@]}"
            checkNetworkQuality "17"
            ;;

        * )
            checkOS "0"
            checkAvailableSoftwareUpdates "1"
            checkSIP "2"
            checkFirewall "3"
            checkFileVault "4"
            checkVPN "5"
            checkUptime "6"
            checkFreeDiskSpace "7"
            checkNetworkHosts "8" "Apple Push Notification Hosts"         "${pushHosts[@]}"
            checkNetworkHosts "9" "Apple Device Management"               "${deviceMgmtHosts[@]}"
            checkNetworkHosts "10" "Apple Software and Carrier Updates"    "${updateHosts[@]}"
            checkNetworkHosts "11" "Apple Certificate Validation"          "${certHosts[@]}"
            checkNetworkHosts "12" "Apple Identity and Content Services"   "${idAssocHosts[@]}"
            checkNetworkQuality "13"
            ;;
    
    esac

    dialogUpdate "icon: ${icon}"
    dialogUpdate "progresstext: Final Analysis …"

    sleep "${anticipationDuration}"

else

    # Non-production Mode

    dialogUpdate "title: ${humanReadableScriptName} (${scriptVersion}) [ MDM Vendor: ${mdmVendor} | Operation Mode: ${operationMode} ]"

    listitemLength=$(get_json_value "${combinedJSON}" "listitem.length")

    for (( i=0; i<listitemLength; i++ )); do

        notice "[Operation Mode: ${operationMode}] Check ${i} …"

        dialogUpdate "icon: SF=${i}.square,${organizationColorScheme}"
        dialogUpdate "listitem: index: ${i}, status: wait, statustext: Checking …"
        dialogUpdate "progress: increment"
        dialogUpdate "progresstext: [Operation Mode: ${operationMode}] • Item No. ${i} …"

        # sleep "${anticipationDuration}"

        ###
        #
        # START EXAMPLE
        #
        #   Check-specific
        #
        #   code
        #
        #   goes
        #
        #   here
        #
        # END EXAMPLE
        #
        ###

        dialogUpdate "listitem: index: ${i}, status: success, statustext: ${operationMode}"

    done

    dialogUpdate "icon: ${icon}"
    dialogUpdate "progresstext: Final Analysis …"

    sleep "${anticipationDuration}"

fi



# # # # # # # # # # # # # # # # # # # # # # # # # # # # # # # # # # # # # # # # # # # # # # # # # #
# Quit Script
# # # # # # # # # # # # # # # # # # # # # # # # # # # # # # # # # # # # # # # # # # # # # # # # # #

quitScript<|MERGE_RESOLUTION|>--- conflicted
+++ resolved
@@ -17,20 +17,8 @@
 #
 # HISTORY
 #
-<<<<<<< HEAD
-# Version 3.0.0, 19-Aug-2025, Dan K. Snelson (@dan-snelson)
+# Version 3.0.0, 20-Aug-2025, Dan K. Snelson (@dan-snelson)
 #   - First (attempt at a) MDM-agnostic release
-=======
-# Version 2.3.0, 19-Aug-2025, Dan K. Snelson (@dan-snelson)
-#   - Enhanced `operationMode` to verbosely execute when set to `debug` (Addresses Issue #28)
-#   - Adjusted GlobalProtect VPN check for IPv6
-#   - Enhanced `checkJssCertificateExpiration` function (Addresses Issue #27 via Pull Request #30; thanks, @theahadub and @ScottEKendall)
-#   - Extended Network Checks (Pull Request #31 addresses Issue #23; thanks big bunches, @tonyyo11!)
-#   - Added `organizationBrandingBannerURL` (thanks for the inspiration, @ScottEKendall!)
-#   - Adjusted `checkVPN` function to report "Unknown" for the catch-all condition of `vpnStatus`
-#   - Added "Connected" and "Disconnected" options to `checkVPN` function
-#   - Adjusted Palo Alto Networks GlobalProtect VPN Information
->>>>>>> d6c16411
 #
 ####################################################################################################
 
@@ -45,11 +33,7 @@
 export PATH=/usr/bin:/bin:/usr/sbin:/sbin:/usr/local/bin/
 
 # Script Version
-<<<<<<< HEAD
-scriptVersion="3.0.0b12"
-=======
-scriptVersion="2.3.0b7"
->>>>>>> d6c16411
+scriptVersion="3.0.0b13"
 
 # Client-side Log
 scriptLog="/var/log/org.churchofjesuschrist.log"
@@ -1087,7 +1071,7 @@
 
     quitOut "Exiting …"
 
-    notice "${localAdminWarning}User: ${loggedInUserFullname} (${loggedInUser}) [${loggedInUserID}] ${loggedInUserGroupMembership}; ${bootstrapTokenStatus}; sudo Check: ${sudoStatus}; sudoers: ${sudoAllLines}; Kerberos SSOe: ${kerberosSSOeResult}; Platform SSOe: ${platformSSOeResult}; Location Services: ${locationServicesStatus}; SSH: ${sshStatus}; Microsoft OneDrive Sync Date: ${oneDriveSyncDate}; Time Machine Backup Date: ${tmStatus} ${tmLastBackup}; Battery Cycle Count: ${batteryCycleCount}; Wi-Fi: ${ssid}; ${wiFiIpAddress}; VPN IP: ${globalProtectStatus}; ${networkTimeServer}"
+    notice "${localAdminWarning}User: ${loggedInUserFullname} (${loggedInUser}) [${loggedInUserID}] ${loggedInUserGroupMembership}; ${bootstrapTokenStatus}; sudo Check: ${sudoStatus}; sudoers: ${sudoAllLines}; Kerberos SSOe: ${kerberosSSOeResult}; Platform SSOe: ${platformSSOeResult}; Location Services: ${locationServicesStatus}; SSH: ${sshStatus}; Microsoft OneDrive Sync Date: ${oneDriveSyncDate}; Time Machine Backup Date: ${tmStatus} ${tmLastBackup}; Battery Cycle Count: ${batteryCycleCount}; Wi-Fi: ${ssid}; ${activeIPAddress//\*\*/}; VPN IP: ${vpnStatus} ${vpnExtendedStatus}; ${networkTimeServer}"
 
     case ${mdmVendor} in
 
