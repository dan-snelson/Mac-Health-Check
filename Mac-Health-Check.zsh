--- conflicted
+++ resolved
@@ -17,16 +17,8 @@
 #
 # HISTORY
 #
-<<<<<<< HEAD
 # Version 3.0.0, 26-Jul-2025, Dan K. Snelson (@dan-snelson)
 #   - First (attempt at a) MDM-agnostic release
-=======
-# Version 2.2.0, 25-Jul-2025, Dan K. Snelson (@dan-snelson)
-#   - Improved the GlobalProtect VPN IP detection logic
-#   - Added an option to show if an app is installed (Feature Request #18; thanks, @ScottEKendall!)
-#   - Add framework for different VPN clients and an internal VPN Client Check (Pull Request #16; thanks for another one, @HowardGMac!)
-#   - Addressed MHC does not show SF Symbols in the upper left corner - needs region check (Issue #21; thanks, @hbokh!)
->>>>>>> 780f26e0
 #
 ####################################################################################################
 
@@ -41,11 +33,7 @@
 export PATH=/usr/bin:/bin:/usr/sbin:/sbin:/usr/local/bin/
 
 # Script Version
-<<<<<<< HEAD
-scriptVersion="3.0.0b9"
-=======
-scriptVersion="2.2.0b5"
->>>>>>> 780f26e0
+scriptVersion="3.0.0b10"
 
 # Client-side Log
 scriptLog="/var/log/org.churchofjesuschrist.log"
@@ -461,7 +449,6 @@
 # Help Message Variables
 # # # # # # # # # # # # # # # # # # # # # # # # # # # # # # # # # # # # # # # # # # # # # # # # # #
 
-<<<<<<< HEAD
 helpmessage="For assistance, please contact: **${supportTeamName}**<br>- **Telephone:** ${supportTeamPhone}<br>- **Email:** ${supportTeamEmail}<br>- **Website:** ${supportTeamWebsite}<br>- **Knowledge Base Article:** ${supportKBURL}<br><br>**User Information:**<br>- **Full Name:** ${loggedInUserFullname}<br>- **User Name:** ${loggedInUser}<br>- **User ID:** ${loggedInUserID}<br>- **Secure Token:** ${secureToken}<br>- **Location Services:** ${locationServicesStatus}<br>- **Microsoft OneDrive Sync Date:** ${oneDriveSyncDate}<br>- **Platform SSOe:** ${platformSSOeResult}<br><br>**Computer Information:**<br>- **macOS:** ${osVersion} (${osBuild})<br>- **Computer Name:** ${computerName}<br>- **Serial Number:** ${serialNumber}<br>- **Wi-Fi:** ${ssid}<br>- ${wiFiIpAddress}<br>- **VPN IP:** ${globalProtectStatus}"
 
 case ${mdmVendor} in
@@ -471,9 +458,6 @@
         ;;
 
 esac
-=======
-helpmessage="For assistance, please contact: **${supportTeamName}**<br>- **Telephone:** ${supportTeamPhone}<br>- **Email:** ${supportTeamEmail}<br>- **Website:** ${supportTeamWebsite}<br>- **Knowledge Base Article:** ${supportKBURL}<br><br>**User Information:**<br>- **Full Name:** ${loggedInUserFullname}<br>- **User Name:** ${loggedInUser}<br>- **User ID:** ${loggedInUserID}<br>- **Secure Token:** ${secureToken}<br>- **Location Services:** ${locationServicesStatus}<br>- **Microsoft OneDrive Sync Date:** ${oneDriveSyncDate}<br>- **Platform SSOe:** ${platformSSOeResult}<br><br>**Computer Information:**<br>- **macOS:** ${osVersion} (${osBuild})<br>- **Computer Name:** ${computerName}<br>- **Serial Number:** ${serialNumber}<br>- **Wi-Fi:** ${ssid}<br>- ${wiFiIpAddress}<br>- **VPN IP:** ${vpnStatus}<br><br>**Jamf Pro Information:**<br>- **Site:** ${jamfProSiteName}"
->>>>>>> 780f26e0
 
 helpimage="qr=${infobuttonaction}"
 
@@ -508,33 +492,7 @@
     "height" : "750",
     "width" : "900",
     "messagefont" : "size=14",
-<<<<<<< HEAD
     "titlefont" : "shadow=true, size=24"
-=======
-    "titlefont" : "shadow=true, size=24",
-    "listitem" : [
-        {"title" : "macOS Version", "subtitle" : "Organizational standards are the current and immediately previous versions of macOS", "icon" : "SF=01.circle,'"${organizationColorScheme}"'", "status" : "pending", "statustext" : "Pending …"},
-        {"title" : "Available Updates", "subtitle" : "Keep your Mac up-to-date to ensure its security and performance", "icon" : "SF=02.circle,'"${organizationColorScheme}"'", "status" : "pending", "statustext" : "Pending …"},
-        {"title" : "System Integrity Protection", "subtitle" : "System Integrity Protection (SIP) in macOS protects the entire system by preventing the execution of unauthorized code.", "icon" : "SF=03.circle,'"${organizationColorScheme}"'", "status" : "pending", "statustext" : "Pending …"},
-        {"title" : "Firewall", "subtitle" : "The built-in macOS firewall helps protect your Mac from unauthorized access.", "icon" : "SF=04.circle,'"${organizationColorScheme}"'", "status" : "pending", "statustext" : "Pending …"},
-        {"title" : "FileVault Encryption", "subtitle" : "FileVault is built-in to macOS and provides full-disk encryption to help prevent unauthorized access to your Mac", "icon" : "SF=05.circle,'"${organizationColorScheme}"'", "status" : "pending", "statustext" : "Pending …"},
-        {"title" : "VPN Client Check", "subtitle" : "Your Mac should have the proper VPN client installed and usable", "icon" : "SF=06.circle,'"${organizationColorScheme}"'", "status" : "pending", "statustext" : "Pending …"},
-        {"title" : "Last Reboot", "subtitle" : "Restart your Mac regularly — at least once a week — can help resolve many common issues", "icon" : "SF=07.circle,'"${organizationColorScheme}"'", "status" : "pending", "statustext" : "Pending …"},
-        {"title" : "Free Disk Space", "subtitle" : "See KB0080685 Disk Usage to help identify the 50 largest directories", "icon" : "SF=08.circle,'"${organizationColorScheme}"'", "status" : "pending", "statustext" : "Pending …"},
-        {"title" : "MDM Profile", "subtitle" : "The presence of the Jamf Pro MDM profile helps ensure your Mac is enrolled", "icon" : "SF=09.circle,'"${organizationColorScheme}"'", "status" : "pending", "statustext" : "Pending …"},
-        {"title" : "MDM Certficate Expiration", "subtitle" : "Validate the expiration date of the Jamf Pro MDM certficate", "icon" : "SF=10.circle,'"${organizationColorScheme}"'", "status" : "pending", "statustext" : "Pending …"},
-        {"title" : "Apple Push Notification service", "subtitle" : "Validate communication between Apple, Jamf Pro and your Mac", "icon" : "SF=11.circle,'"${organizationColorScheme}"'", "status" : "pending", "statustext" : "Pending …"},
-        {"title" : "Jamf Pro Check-In", "subtitle" : "Your Mac should check-in with the Jamf Pro MDM server multiple times each day", "icon" : "SF=12.circle,'"${organizationColorScheme}"'", "status" : "pending", "statustext" : "Pending …"},
-        {"title" : "Jamf Pro Inventory", "subtitle" : "Your Mac should submit its inventory to the Jamf Pro MDM server daily", "icon" : "SF=13.circle,'"${organizationColorScheme}"'", "status" : "pending", "statustext" : "Pending …"},
-        {"title" : "1Password", "subtitle" : "1Password gives you the ability to enforce stringent security standards.", "icon" : "SF=14.circle,'"${organizationColorScheme}"'", "status" : "pending", "statustext" : "Pending …"},
-        {"title" : "BeyondTrust Privilege Management", "subtitle" : "Privilege Management for Mac pairs powerful least-privilege management and application control", "icon" : "SF=15.circle,'"${organizationColorScheme}"'", "status" : "pending", "statustext" : "Pending …"},
-        {"title" : "Cisco Umbrella", "subtitle" : "Cisco Umbrella combines multiple security functions so you can extend data protection anywhere.", "icon" : "SF=16.circle,'"${organizationColorScheme}"'", "status" : "pending", "statustext" : "Pending …"},
-        {"title" : "CrowdStrike Falcon", "subtitle" : "Technology, intelligence, and expertise come together in CrowdStrike Falcon to deliver security that works.", "icon" : "SF=17.circle,'"${organizationColorScheme}"'", "status" : "pending", "statustext" : "Pending …"},
-        {"title" : "Palo Alto GlobalProtect", "subtitle" : "Virtual Private Network (VPN) connection to Church headquarters", "icon" : "SF=18.circle,'"${organizationColorScheme}"'", "status" : "pending", "statustext" : "Pending …"},
-        {"title" : "Network Quality Test", "subtitle" : "Various networking-related tests of your Mac’s Internet connection", "icon" : "SF=19.circle,'"${organizationColorScheme}"'", "status" : "pending", "statustext" : "Pending …"},
-        {"title" : "Computer Inventory", "subtitle" : "The listing of your Mac’s apps and settings", "icon" : "SF=20.circle,'"${organizationColorScheme}"'", "status" : "pending", "statustext" : "Pending …"}
-    ]
->>>>>>> 780f26e0
 }
 '
 
@@ -998,7 +956,6 @@
 
     quitOut "Exiting …"
 
-<<<<<<< HEAD
     notice "${localAdminWarning}User: ${loggedInUserFullname} (${loggedInUser}) [${loggedInUserID}] ${loggedInUserGroupMembership}; ${bootstrapTokenStatus}; sudo Check: ${sudoStatus}; sudoers: ${sudoAllLines}; Kerberos SSOe: ${kerberosSSOeResult}; Platform SSOe: ${platformSSOeResult}; Location Services: ${locationServicesStatus}; SSH: ${sshStatus}; Microsoft OneDrive Sync Date: ${oneDriveSyncDate}; Time Machine Backup Date: ${tmStatus} ${tmLastBackup}; Battery Cycle Count: ${batteryCycleCount}; Wi-Fi: ${ssid}; ${wiFiIpAddress}; VPN IP: ${globalProtectStatus}; ${networkTimeServer}"
 
     case ${mdmVendor} in
@@ -1008,9 +965,6 @@
             ;;
 
     esac
-=======
-    notice "${localAdminWarning}User: ${loggedInUserFullname} (${loggedInUser}) [${loggedInUserID}] ${loggedInUserGroupMembership}; ${bootstrapTokenStatus}; sudo Check: ${sudoStatus}; sudoers: ${sudoAllLines}; Kerberos SSOe: ${kerberosSSOeResult}; Platform SSOe: ${platformSSOeResult}; Location Services: ${locationServicesStatus}; SSH: ${sshStatus}; Microsoft OneDrive Sync Date: ${oneDriveSyncDate}; Time Machine Backup Date: ${tmStatus} ${tmLastBackup}; Battery Cycle Count: ${batteryCycleCount}; Wi-Fi: ${ssid}; ${wiFiIpAddress}; VPN IP: ${vpnStatus} ${vpnExtendedStatus}; ${networkTimeServer}; Jamf Pro Computer ID: ${jamfProID}; Site: ${jamfProSiteName}"
->>>>>>> 780f26e0
 
     if [[ -n "${overallHealth}" ]]; then
         dialogUpdate "icon: SF=xmark.circle,weight=bold,colour1=#BB1717,colour2=#F31F1F"
@@ -2099,9 +2053,6 @@
 
 
 # # # # # # # # # # # # # # # # # # # # # # # # # # # # # # # # # # # # # # # # # # # # # # # # # #
-<<<<<<< HEAD
-# Check External Jamf Pro Validation (where Parameter 2 represents the Jamf Pro Policy Custom Trigger)
-=======
 # Check VPN Installation
 # # # # # # # # # # # # # # # # # # # # # # # # # # # # # # # # # # # # # # # # # # # # # # # # # #
 
@@ -2145,8 +2096,45 @@
 
 
 # # # # # # # # # # # # # # # # # # # # # # # # # # # # # # # # # # # # # # # # # # # # # # # # # #
-# Check External Validation (where Parameter 2 represents the Jamf Pro Policy Custom Trigger)
->>>>>>> 780f26e0
+# Check Internal Validation — Parameter 2: Target File; Parameter 3: Icon; Parameter 4: Display Name
+# # # # # # # # # # # # # # # # # # # # # # # # # # # # # # # # # # # # # # # # # # # # # # # # # #
+
+function checkInternal() {
+
+    checkInternalTargetFile="${2}"
+    checkInternalTargetFileIcon="${3}"
+    checkInternalTargetFileDisplayName="${4}"
+
+    notice "Internal Check: ${checkInternalTargetFile} …"
+
+    dialogUpdate "icon: ${checkInternalTargetFileIcon}"
+    dialogUpdate "listitem: index: ${1}, status: wait, statustext: Checking …"
+    dialogUpdate "progress: increment"
+    dialogUpdate "progresstext: Determining status of ${checkInternalTargetFileDisplayName} …"
+
+    sleep "${anticipationDuration}"
+
+    if [[ -e "${checkInternalTargetFile}" ]]; then
+
+        dialogUpdate "listitem: index: ${1}, status: success, statustext: Installed"
+        info "${checkInternalTargetFileDisplayName} installed"
+        
+    else
+
+        dialogUpdate "listitem: index: ${1}, status: fail, statustext: NOT Installed"
+        errorOut "${checkInternalTargetFileDisplayName} NOT Installed"
+        overallHealth+="${checkInternalTargetFileDisplayName}; "
+
+    fi
+
+    sleep "${anticipationDuration}"
+
+}
+
+
+
+# # # # # # # # # # # # # # # # # # # # # # # # # # # # # # # # # # # # # # # # # # # # # # # # # #
+# Check External Jamf Pro Validation (where Parameter 2 represents the Jamf Pro Policy Custom Trigger)
 # # # # # # # # # # # # # # # # # # # # # # # # # # # # # # # # # # # # # # # # # # # # # # # # # #
 
 function checkExternalJamfPro() {
@@ -2401,7 +2389,6 @@
             checkNetworkQuality "11"
             ;;
 
-<<<<<<< HEAD
         "Mosyle" )
             checkOS "0"
             checkAvailableSoftwareUpdates "1"
@@ -2429,28 +2416,6 @@
             ;;
     
     esac
-=======
-    checkOS "0"
-    checkAvailableSoftwareUpdates "1"
-    checkSIP "2"
-    checkFirewall "3"
-    checkFileVault "4"
-    checkVPN "5"
-    checkUptime "6"
-    checkFreeDiskSpace "7"
-    checkJamfProMdmProfile "8"
-    checkJssCertificateExpiration "9"
-    checkAPNs "10"
-    checkJamfProCheckIn "11"
-    checkJamfProInventory "12"
-    checkInternal "13" "/Applications/1Password.app" "/Applications/1Password.app" "1Password"
-    checkExternal "14" "symvBeyondTrustPMfM" "/Applications/PrivilegeManagement.app"
-    checkExternal "15" "symvCiscoUmbrella" "/Applications/Cisco/Cisco Secure Client.app"
-    checkExternal "16" "symvCrowdStrikeFalcon" "/Applications/Falcon.app"
-    checkExternal "17" "symvGlobalProtect" "/Applications/GlobalProtect.app"
-    checkNetworkQuality "18"
-    updateComputerInventory "19"
->>>>>>> 780f26e0
 
     dialogUpdate "icon: ${icon}"
     dialogUpdate "progresstext: Final Analysis …"
