--- conflicted
+++ resolved
@@ -17,20 +17,8 @@
 #
 # HISTORY
 #
-<<<<<<< HEAD
 # Version 3.0.0, 18-Sep-2025, Dan K. Snelson (@dan-snelson)
 #   - First (attempt at a) MDM-agnostic release
-=======
-# Version 2.4.0, 20-Sep-2025, Dan K. Snelson (@dan-snelson)
-#   - Updated SSID code (thanks, ZP!)
-#   - Added troubleshooting code for common JSON issues
-#   - Additional troubleshooting tweaks
-#   - Updates to leverage new features of swiftDialog 3.0.0
-#   - Updated listitem icon colour to reflect status
-#   - Updated checkOS function
-#   - Visually enchanced listitem error and failure statuses
-#   - Added Organization's Color Schemes based on light or dark mode (Pull Request #37; thanks, @AndrewMBarnett!)
->>>>>>> 10f7797c
 #
 ####################################################################################################
 
@@ -45,11 +33,7 @@
 export PATH=/usr/bin:/bin:/usr/sbin:/sbin:/usr/local/bin/
 
 # Script Version
-<<<<<<< HEAD
 scriptVersion="3.0.0b20"
-=======
-scriptVersion="2.4.0"
->>>>>>> 10f7797c
 
 # Client-side Log
 scriptLog="/var/log/org.churchofjesuschrist.log"
