#!/bin/zsh --no-rcs
# shellcheck shell=bash

####################################################################################################
#
# Mac Health Check
#
# A practical and user-friendly approach to surfacing Mac compliance information directly to end-users
# via Jamf Pro Self Service
#
# https://snelson.us/mhc
#
# Inspired by:
#   - @talkingmoose and @robjschroeder
#
####################################################################################################
#
# HISTORY
#
<<<<<<< HEAD
# Version 3.0.0, 23-Jul-2025, Dan K. Snelson (@dan-snelson)
#   - First (attempt at a) MDM-agnostic release
=======
# Version 2.1.0, 24-Jul-2025, Dan K. Snelson (@dan-snelson)
#   - Added an `operationMode` of "debug" to specifically enable swiftDialog debugging
#   - Improved error handling for malformed `plistFilepath` variables (Addresses Issue #2)
#   - Updated overlayicon to be MDM-agnostic (Addresses Issue #3)
#   - Added Secure Token status check to `helpmessage` (Addresses Issue #4)
#   - Addition of Packet Firewall status check option (Pull Request #5; thanks, @HowardGMac!)
#   - Updated MHC_icon.png
#   - Update Firewall Cases to include one for State 2 (Pull Request #8; thanks, @mam5hs!)
#   - Fix for Free Disk Space comparison bug (Addresses Issue #10). (Pull Request #11; thanks again, @HowardGMac!)
#   - Added bootstrap token status
>>>>>>> abd452c9
#
####################################################################################################



####################################################################################################
#
# Global Variables
#
####################################################################################################

export PATH=/usr/bin:/bin:/usr/sbin:/sbin:/usr/local/bin/

# Script Version
<<<<<<< HEAD
scriptVersion="3.0.0b4"
=======
scriptVersion="2.1.0"
>>>>>>> abd452c9

# Client-side Log
scriptLog="/var/log/org.churchofjesuschrist.log"

# Elapsed Time
SECONDS="0"

# Paramter 4: Operation Mode [ test | debug | production ]
operationMode="${4:-"debug"}"

    # Enable `set -x` if operation mode is "test" or "debug" to help identify variable initialization issues (i.e., SSID)
    [[ "${operationMode}" == "test" || "${operationMode}" == "debug" ]] && set -x

# Parameter 5: Microsoft Teams or Slack Webhook URL [ Leave blank to disable (default) | https://microsoftTeams.webhook.com/URL | https://hooks.slack.com/services/URL ]
webhookURL="${5:-""}"



# # # # # # # # # # # # # # # # # # # # # # # # # # # # # # # # # # # # # # # # # # # # # # # # # #
# Organization Variables
# # # # # # # # # # # # # # # # # # # # # # # # # # # # # # # # # # # # # # # # # # # # # # # # # #

# Script Human-readable Name
humanReadableScriptName="Mac Health Check"

# Organization's Script Name
organizationScriptName="MHC"

# Organization's Overlayicon URL
organizationOverlayiconURL=""

# Organization's Color Scheme
organizationColorScheme="weight=semibold,colour1=#ef9d51,colour2=#ef7951"

# Organization's Kerberos Realm (leave blank to disable check)
kerberosRealm=""

# Organization's Firewall Type [ socketfilterfw | pf ]
organizationFirewall="socketfilterfw"

# "Anticipation" Duration (in seconds)
anticipationDuration="2"

# How many previous minor OS versions will be marked as compliant
previousMinorOS="2"

# Allowed minimum percentage of free disk space
allowedMinimumFreeDiskPercentage="10"

# Network Quality Test Maximum Age
# Leverages `date -v-`; One of either y, m, w, d, H, M or S
# must be used to specify which part of the date is to be adjusted
networkQualityTestMaximumAge="1H"

# Allowed number of uptime minutes
# - 1 day = 24 hours × 60 minutes/hour = 1,440 minutes
# - 7 days, multiply: 7 × 1,440 minutes = 10,080 minutes
allowedUptimeMinutes="10080"

# Should excessive uptime result in a "warning" or "error" ?
excessiveUptimeAlertStyle="warning"

# Completion Timer (in seconds)
completionTimer="60"



# # # # # # # # # # # # # # # # # # # # # # # # # # # # # # # # # # # # # # # # # # # # # # # # # #
# MDM vendor (thanks, @TechTrekkie!)
# # # # # # # # # # # # # # # # # # # # # # # # # # # # # # # # # # # # # # # # # # # # # # # # # #

if [[ -n "$(profiles list -output stdout-xml | awk '/com.apple.mdm/ {print $1}' | tail -1)" ]]; then
    serverURL=$( profiles list -output stdout-xml | grep -a1 'ServerURL' | sed -n 's/.*<string>\(https:\/\/[^\/]*\).*/\1/p' )
    if [[ -n "$serverURL" ]]; then
        # echo "MDM server address: $serverURL"
    else
        echo "Failed to get MDM URL!"
    fi
else
    echo "Not enrolled in an MDM server."
fi

case "${serverURL}" in

    *jamf* | *jss* )
        mdmVendor="Jamf Pro"
        [[ -f "/private/var/log/jamf.log" ]] || { echo "jamf.log missing; exiting."; exit 1; }
        ;;
    
    *microsoft* )
        mdmVendor="Microsoft Intune"
        ;;

    *jumpcloud* )
        mdmVendor="JumpCloud"
        ;;

    *mosyle* )
        mdmVendor="Mosyle"
        ;;

    * )
        echo "Unable to determine MDM from ServerURL"
    ;;

esac



# # # # # # # # # # # # # # # # # # # # # # # # # # # # # # # # # # # # # # # # # # # # # # # # # #
# Jamf Pro Configuration Profile Variables
# # # # # # # # # # # # # # # # # # # # # # # # # # # # # # # # # # # # # # # # # # # # # # # # # #

# Organization's Client-side Jamf Pro Variables
jamfProVariables="org.churchofjesuschrist.jamfprovariables.plist"

# Property List File
plistFilepath="/Library/Managed Preferences/${jamfProVariables}"

if [[ -e "${plistFilepath}" ]]; then

    # Jamf Pro ID
    jamfProID=$( defaults read "${plistFilepath}" "Jamf Pro ID" 2>/dev/null )

    # Site Name
    jamfProSiteName=$( defaults read "${plistFilepath}" "Site Name" 2>/dev/null )

fi



# # # # # # # # # # # # # # # # # # # # # # # # # # # # # # # # # # # # # # # # # # # # # # # # # #
# Computer Variables
# # # # # # # # # # # # # # # # # # # # # # # # # # # # # # # # # # # # # # # # # # # # # # # # # #

osVersion=$( sw_vers -productVersion )
osVersionExtra=$( sw_vers -productVersionExtra ) 
osBuild=$( sw_vers -buildVersion )
osMajorVersion=$( echo "${osVersion}" | awk -F '.' '{print $1}' )
if [[ -n $osVersionExtra ]] && [[ "${osMajorVersion}" -ge 13 ]]; then osVersion="${osVersion} ${osVersionExtra}"; fi
serialNumber=$( ioreg -rd1 -c IOPlatformExpertDevice | awk -F'"' '/IOPlatformSerialNumber/{print $4}' )
computerName=$( scutil --get ComputerName | /usr/bin/sed 's/’//' )
computerModel=$( sysctl -n hw.model )
localHostName=$( scutil --get LocalHostName )
batteryCycleCount=$( ioreg -r -c "AppleSmartBattery" | /usr/bin/grep '"CycleCount" = ' | /usr/bin/awk '{ print $3 }' | /usr/bin/sed s/\"//g )
bootstrapTokenStatus=$( profiles status -type bootstraptoken | awk '{sub(/^profiles: /, ""); printf "%s", $0; if (NR < 2) printf "; "}' | sed 's/; $//' )
ssid=$( system_profiler SPAirPortDataType | awk '/Current Network Information:/ { getline; print substr($0, 13, (length($0) - 13)); exit }' )
sshStatus=$( systemsetup -getremotelogin | awk -F ": " '{ print $2 }' )
networkTimeServer=$( systemsetup -getnetworktimeserver )
locationServices=$( defaults read /var/db/locationd/Library/Preferences/ByHost/com.apple.locationd LocationServicesEnabled )
locationServicesStatus=$( [ "${locationServices}" = "1" ] && echo "Enabled" || echo "Disabled" )
sudoStatus=$( visudo -c )
sudoAllLines=$( awk '/\(ALL\)/' /etc/sudoers | tr '\t\n#' ' ' )



# # # # # # # # # # # # # # # # # # # # # # # # # # # # # # # # # # # # # # # # # # # # # # # # # #
# Logged-in User Variables
# # # # # # # # # # # # # # # # # # # # # # # # # # # # # # # # # # # # # # # # # # # # # # # # # #

loggedInUser=$( echo "show State:/Users/ConsoleUser" | scutil | awk '/Name :/ { print $3 }' )
loggedInUserFullname=$( id -F "${loggedInUser}" )
loggedInUserFirstname=$( echo "$loggedInUserFullname" | sed -E 's/^.*, // ; s/([^ ]*).*/\1/' | sed 's/\(.\{25\}\).*/\1…/' | awk '{print ( $0 == toupper($0) ? toupper(substr($0,1,1))substr(tolower($0),2) : toupper(substr($0,1,1))substr($0,2) )}' )
loggedInUserID=$( id -u "${loggedInUser}" )
loggedInUserGroupMembership=$( id -Gn "${loggedInUser}" )
if [[ ${loggedInUserGroupMembership} == *"admin"* ]]; then localAdminWarning="WARNING: '$loggedInUser' IS A MEMBER OF 'admin'; "; fi
loggedInUserHomeDirectory=$( dscl . read "/Users/${loggedInUser}" NFSHomeDirectory | awk -F ' ' '{print $2}' )

# Secure Token Status
secureTokenStatus=$( sysadminctl -secureTokenStatus ${loggedInUser} 2>&1 )
case "${secureTokenStatus}" in
    *"ENABLED"*)    secureToken="Enabled"   ;;
    *"DISABLED"*)   secureToken="Disabled"  ;;
    *)              secureToken="Unknown"   ;;
esac

# Kerberos Single Sign-on Extension
if [[ -n "${kerberosRealm}" ]]; then
    /usr/bin/su \- "${loggedInUser}" -c "/usr/bin/app-sso -i ${kerberosRealm}" > /var/tmp/app-sso.plist
    ssoLoginTest=$( /usr/libexec/PlistBuddy -c "Print:login_date" /var/tmp/app-sso.plist 2>&1 )
    if [[ ${ssoLoginTest} == *"Does Not Exist"* ]]; then
        kerberosSSOeResult="${loggedInUser} NOT logged in"
    else
        username=$( /usr/libexec/PlistBuddy -c "Print:upn" /var/tmp/app-sso.plist | awk -F@ '{print $1}' )
        kerberosSSOeResult="${username}"
    fi
    /bin/rm -f /var/tmp/app-sso.plist
fi

# Platform Single Sign-on Extension
pssoeEmail=$( dscl . read /Users/"${loggedInUser}" dsAttrTypeStandard:AltSecurityIdentities 2>/dev/null | awk -F'SSO:' '/PlatformSSO/ {print $2}' )
if [[ -n "${pssoeEmail}" ]]; then
    platformSSOeResult="${pssoeEmail}"
else
    platformSSOeResult="${loggedInUser} NOT logged in"
fi

# Last modified time of user's Microsoft OneDrive sync file (thanks, @pbowden-msft!)
if [[ -d "${loggedInUserHomeDirectory}/Library/Application Support/OneDrive/settings/Business1/" ]]; then
    DataFile=$( ls -t "${loggedInUserHomeDirectory}"/Library/Application\ Support/OneDrive/settings/Business1/*.ini | head -n 1 )
    EpochTime=$( stat -f %m "$DataFile" )
    UTCDate=$( date -u -r $EpochTime '+%d-%b-%Y' )
    oneDriveSyncDate="${UTCDate}"
else
    oneDriveSyncDate="Not Configured"
fi

# Time Machine Backup Date
tmDestinationInfo=$( tmutil destinationinfo 2>/dev/null )
if [[ "${tmDestinationInfo}" == *"No destinations configured"* ]]; then
    tmStatus="Not configured"
    tmLastBackup=""
else
    tmDestinations=$( tmutil destinationinfo 2>/dev/null | grep "Name" | awk -F ':' '{print $NF}' | awk '{$1=$1};1')
    tmStatus="${tmDestinations//$'\n'/, }"

    tmBackupDates=$( tmutil latestbackup  2>/dev/null | awk -F "/" '{print $NF}' | cut -d'.' -f1 )
    if [[ -z $tmBackupDates ]]; then
        tmLastBackup="Last backup date(s) unknown; connect destination(s)"
    else
        tmLastBackup="; Date(s): ${tmBackupDates//$'\n'/, }"
    fi
fi



####################################################################################################
#
# Networking Variables
#
####################################################################################################

# # # # # # # # # # # # # # # # # # # # # # # # # # # # # # # # # # # # # # # # # # # # # # # # # #
# Wi-Fi IP Address
# # # # # # # # # # # # # # # # # # # # # # # # # # # # # # # # # # # # # # # # # # # # # # # # # #

networkServices=$( networksetup -listallnetworkservices | grep -v asterisk )

while IFS= read aService
do
    activePort=$( /usr/sbin/networksetup -getinfo "$aService" | /usr/bin/grep "IP address" | /usr/bin/grep -v "IPv6" )
    if [ "$activePort" != "" ] && [ "$activeServices" != "" ]; then
        activeServices="$activeServices\n$aService $activePort"
    elif [ "$activePort" != "" ] && [ "$activeServices" = "" ]; then
        activeServices="$aService $activePort"
    fi
done <<< "$networkServices"

wiFiIpAddress=$( echo "$activeServices" | /usr/bin/sed '/^$/d' | head -n 1)



# # # # # # # # # # # # # # # # # # # # # # # # # # # # # # # # # # # # # # # # # # # # # # # # # #
# Palo Alto Networks GlobalProtect VPN IP address
# # # # # # # # # # # # # # # # # # # # # # # # # # # # # # # # # # # # # # # # # # # # # # # # # #

globalProtectTest="/Applications/GlobalProtect.app"

if [[ -e "${globalProtectTest}" ]] ; then
    interface=$( ifconfig | grep -B1 "10\." | grep -oE '10\.[0-9]{1,3}\.[0-9]{1,3}\.[0-9]{1,3}' | head -1 )
    if [[ -z "$interface" ]]; then
        globalProtectStatus="Inactive"
    else
        globalProtectIP=$( ifconfig | grep "inet ${interface}" | awk '{ print $2 }' )
        globalProtectStatus="${globalProtectIP}"
    fi
else
    globalProtectStatus="GlobalProtect is NOT installed"
fi



####################################################################################################
#
# swiftDialog Variables
#
####################################################################################################

# # # # # # # # # # # # # # # # # # # # # # # # # # # # # # # # # # # # # # # # # # # # # # # # # #
# Dialog binary
# # # # # # # # # # # # # # # # # # # # # # # # # # # # # # # # # # # # # # # # # # # # # # # # # #

# swiftDialog Binary Path
dialogBinary="/usr/local/bin/dialog"

# Enable debugging options for swiftDialog
[[ "${operationMode}" == "debug" ]] && dialogBinary="${dialogBinary} --verbose --resizable --debug red"

# swiftDialog JSON File
dialogJSONFile=$( mktemp -u /var/tmp/dialogJSONFile_${organizationScriptName}.XXXX )

# swiftDialog Command File
dialogCommandFile=$( mktemp /var/tmp/dialogCommandFile_${organizationScriptName}.XXXX )

# Set Permissions on Dialog Command Files
chmod 644 "${dialogCommandFile}"

# The total number of steps for the progress bar, plus two (i.e., "progress: increment")
progressSteps="20"

# Set initial icon based on whether the Mac is a desktop or laptop
if system_profiler SPPowerDataType | grep -q "Battery Power"; then
    icon="SF=laptopcomputer.and.arrow.down,${organizationColorScheme}"
else
    icon="SF=desktopcomputer.and.arrow.down,${organizationColorScheme}"
fi

# Download the overlayicon from ${organizationOverlayiconURL}
curl -o "/var/tmp/overlayicon.png" "${organizationOverlayiconURL}" --silent --show-error --fail
if [[ "$?" -ne 0 ]]; then
    echo "Error: Failed to download the overlayicon from '${brandingImageURL}'."
    overlayicon="/System/Library/CoreServices/Finder.app"
else
    overlayicon="/var/tmp/overlayicon.png"
fi



# # # # # # # # # # # # # # # # # # # # # # # # # # # # # # # # # # # # # # # # # # # # # # # # # #
# IT Support Variables
# # # # # # # # # # # # # # # # # # # # # # # # # # # # # # # # # # # # # # # # # # # # # # # # # #

supportTeamName="IT Support"
supportTeamPhone="+1 (801) 555-1212"
supportTeamEmail="rescue@domain.org"
supportTeamWebsite="https://support.domain.org"
supportTeamHyperlink="[${supportTeamWebsite}](${supportTeamWebsite})"
supportKB="KB8675309"
infobuttonaction="https://servicenow.domain.org/support?id=kb_article_view&sysparm_article=${supportKB}"
supportKBURL="[${supportKB}](${infobuttonaction})"



# # # # # # # # # # # # # # # # # # # # # # # # # # # # # # # # # # # # # # # # # # # # # # # # # #
# Help Message Variables
# # # # # # # # # # # # # # # # # # # # # # # # # # # # # # # # # # # # # # # # # # # # # # # # # #

helpmessage="For assistance, please contact: **${supportTeamName}**<br>- **Telephone:** ${supportTeamPhone}<br>- **Email:** ${supportTeamEmail}<br>- **Website:** ${supportTeamWebsite}<br>- **Knowledge Base Article:** ${supportKBURL}<br><br>**User Information:**<br>- **Full Name:** ${loggedInUserFullname}<br>- **User Name:** ${loggedInUser}<br>- **User ID:** ${loggedInUserID}<br>- **Secure Token:** ${secureToken}<br>- **Location Services:** ${locationServicesStatus}<br>- **Microsoft OneDrive Sync Date:** ${oneDriveSyncDate}<br>- **Platform SSOe:** ${platformSSOeResult}<br><br>**Computer Information:**<br>- **macOS:** ${osVersion} (${osBuild})<br>- **Computer Name:** ${computerName}<br>- **Serial Number:** ${serialNumber}<br>- **Wi-Fi:** ${ssid}<br>- ${wiFiIpAddress}<br>- **VPN IP:** ${globalProtectStatus}"

case ${mdmVendor} in

    "Jamf Pro" )
        helpmessage+="<br><br>**Jamf Pro Information:**<br>- **Jamf Pro ID:** ${jamfProID}<br>- **Site Name:** ${jamfProSiteName}"
        ;;

esac

helpimage="qr=${infobuttonaction}"



# # # # # # # # # # # # # # # # # # # # # # # # # # # # # # # # # # # # # # # # # # # # # # # # # #
# Main Dialog Window
# # # # # # # # # # # # # # # # # # # # # # # # # # # # # # # # # # # # # # # # # # # # # # # # # #

# dialogJSON='
# {
#     "commandfile" : "'"${dialogCommandFile}"'",
#     "ontop" : true,
#     "moveable" : true,
#     "windowbuttons" : "min",
#     "quitkey" : "k",
#     "title" : "'"${humanReadableScriptName} (${scriptVersion})"'",
#     "icon" : "'"${icon}"'",
#     "overlayicon" : "'"${overlayicon}"'",
#     "message" : "none",
#     "iconsize" : "198.0",
#     "infobox" : "**User:** '"{userfullname}"'<br><br>**Computer Model:** '"{computermodel}"'<br><br>**Serial Number:** '"{serialnumber}"' ",
#     "infobuttontext" : "'"${supportKB}"'",
#     "infobuttonaction" : "'"${infobuttonaction}"'",
#     "button1text" : "Wait",
#     "button1disabled" : "true",
#     "helpmessage" : "'"${helpmessage}"'",
#     "helpimage" : "'"${helpimage}"'",
#     "position" : "center",
#     "progress" :  "'"${progressSteps}"'",
#     "progresstext" : "Please wait …",
#     "height" : "750",
#     "width" : "900",
#     "messagefont" : "size=14",
#     "titlefont" : "shadow=true, size=24",
#     "listitem" : [
#         {"title" : "macOS Version", "subtitle" : "Organizational standards are the current and immediately previous versions of macOS", "icon" : "SF=01.circle.fill,'"${organizationColorScheme}"'", "status" : "pending", "statustext" : "Pending …"},
#         {"title" : "Available Updates", "subtitle" : "Keep your Mac up-to-date to ensure its security and performance", "icon" : "SF=02.circle.fill,'"${organizationColorScheme}"'", "status" : "pending", "statustext" : "Pending …"},
#         {"title" : "System Integrity Protection", "subtitle" : "System Integrity Protection (SIP) in macOS protects the entire system by preventing the execution of unauthorized code.", "icon" : "SF=03.circle.fill,'"${organizationColorScheme}"'", "status" : "pending", "statustext" : "Pending …"},
#         {"title" : "Firewall", "subtitle" : "The built-in macOS firewall helps protect your Mac from unauthorized access.", "icon" : "SF=04.circle.fill,'"${organizationColorScheme}"'", "status" : "pending", "statustext" : "Pending …"},
#         {"title" : "FileVault Encryption", "subtitle" : "FileVault is built-in to macOS and provides full-disk encryption to help prevent unauthorized access to your Mac", "icon" : "SF=05.circle.fill,'"${organizationColorScheme}"'", "status" : "pending", "statustext" : "Pending …"},
#         {"title" : "Last Reboot", "subtitle" : "Restart your Mac regularly — at least once a week — can help resolve many common issues", "icon" : "SF=06.circle.fill,'"${organizationColorScheme}"'", "status" : "pending", "statustext" : "Pending …"},
#         {"title" : "Free Disk Space", "subtitle" : "See KB0080685 Disk Usage to help identify the 50 largest directories", "icon" : "SF=07.circle.fill,'"${organizationColorScheme}"'", "status" : "pending", "statustext" : "Pending …"},
#         {"title" : "MDM Profile", "subtitle" : "The presence of the Jamf Pro MDM profile helps ensure your Mac is enrolled", "icon" : "SF=08.circle.fill,'"${organizationColorScheme}"'", "status" : "pending", "statustext" : "Pending …"},
#         {"title" : "MDM Certficate Expiration", "subtitle" : "Validate the expiration date of the Jamf Pro MDM certficate", "icon" : "SF=09.circle.fill,'"${organizationColorScheme}"'", "status" : "pending", "statustext" : "Pending …"},
#         {"title" : "Apple Push Notification service", "subtitle" : "Validate communication between Apple, Jamf Pro and your Mac", "icon" : "SF=10.circle.fill,'"${organizationColorScheme}"'", "status" : "pending", "statustext" : "Pending …"},
#         {"title" : "Jamf Pro Check-In", "subtitle" : "Your Mac should check-in with the Jamf Pro MDM server multiple times each day", "icon" : "SF=11.circle.fill,'"${organizationColorScheme}"'", "status" : "pending", "statustext" : "Pending …"},
#         {"title" : "Jamf Pro Inventory", "subtitle" : "Your Mac should submit its inventory to the Jamf Pro MDM server daily", "icon" : "SF=12.circle.fill,'"${organizationColorScheme}"'", "status" : "pending", "statustext" : "Pending …"},
#         {"title" : "BeyondTrust Privilege Management", "subtitle" : "Privilege Management for Mac pairs powerful least-privilege management and application control", "icon" : "SF=13.circle.fill,'"${organizationColorScheme}"'", "status" : "pending", "statustext" : "Pending …"},
#         {"title" : "Cisco Umbrella", "subtitle" : "Cisco Umbrella combines multiple security functions so you can extend data protection anywhere.", "icon" : "SF=14.circle.fill,'"${organizationColorScheme}"'", "status" : "pending", "statustext" : "Pending …"},
#         {"title" : "CrowdStrike Falcon", "subtitle" : "Technology, intelligence, and expertise come together in CrowdStrike Falcon to deliver security that works.", "icon" : "SF=15.circle.fill,'"${organizationColorScheme}"'", "status" : "pending", "statustext" : "Pending …"},
#         {"title" : "Palo Alto GlobalProtect", "subtitle" : "Virtual Private Network (VPN) connection to Church headquarters", "icon" : "SF=16.circle.fill,'"${organizationColorScheme}"'", "status" : "pending", "statustext" : "Pending …"},
#         {"title" : "Network Quality Test", "subtitle" : "Various networking-related tests of your Mac’s Internet connection", "icon" : "SF=17.circle.fill,'"${organizationColorScheme}"'", "status" : "pending", "statustext" : "Pending …"},
#         {"title" : "Computer Inventory", "subtitle" : "The listing of your Mac’s apps and settings", "icon" : "SF=18.circle.fill,'"${organizationColorScheme}"'", "status" : "pending", "statustext" : "Pending …"}
#     ]
# }
# '
# echo "${dialogJSON}" > "${dialogJSONFile}"

mainDialogJSON='
{
    "commandfile" : "'"${dialogCommandFile}"'",
    "ontop" : true,
    "moveable" : true,
    "windowbuttons" : "min",
    "quitkey" : "k",
    "title" : "'"${humanReadableScriptName} (${scriptVersion})"'",
    "icon" : "'"${icon}"'",
    "overlayicon" : "'"${overlayicon}"'",
    "message" : "none",
    "iconsize" : "198.0",
    "infobox" : "**User:** '"{userfullname}"'<br><br>**Computer Model:** '"{computermodel}"'<br><br>**Serial Number:** '"{serialnumber}"' ",
    "infobuttontext" : "'"${supportKB}"'",
    "infobuttonaction" : "'"${infobuttonaction}"'",
    "button1text" : "Wait",
    "button1disabled" : "true",
    "helpmessage" : "'"${helpmessage}"'",
    "helpimage" : "'"${helpimage}"'",
    "position" : "center",
    "progress" :  "'"${progressSteps}"'",
    "progresstext" : "Please wait …",
    "height" : "750",
    "width" : "900",
    "messagefont" : "size=14",
    "titlefont" : "shadow=true, size=24"
}
'

# Validate mainDialogJSON is valid JSON
if ! echo "$mainDialogJSON" | jq . >/dev/null 2>&1; then
  echo "Error: mainDialogJSON is invalid JSON"
  echo "$mainDialogJSON"
  exit 1
fi



# # # # # # # # # # # # # # # # # # # # # # # # # # # # # # # # # # # # # # # # # # # # # # # # # #
# Jamf Pro List Items
# # # # # # # # # # # # # # # # # # # # # # # # # # # # # # # # # # # # # # # # # # # # # # # # # #

jamfProListitemJSON='
[
    {"title" : "macOS Version", "subtitle" : "Organizational standards are the current and immediately previous versions of macOS", "icon" : "SF=01.circle.fill,'"${organizationColorScheme}"'", "status" : "pending", "statustext" : "Pending …"},
    {"title" : "Available Updates", "subtitle" : "Keep your Mac up-to-date to ensure its security and performance", "icon" : "SF=02.circle.fill,'"${organizationColorScheme}"'", "status" : "pending", "statustext" : "Pending …"},
    {"title" : "System Integrity Protection", "subtitle" : "System Integrity Protection (SIP) in macOS protects the entire system by preventing the execution of unauthorized code.", "icon" : "SF=03.circle.fill,'"${organizationColorScheme}"'", "status" : "pending", "statustext" : "Pending …"},
    {"title" : "Firewall", "subtitle" : "The built-in macOS firewall helps protect your Mac from unauthorized access.", "icon" : "SF=04.circle.fill,'"${organizationColorScheme}"'", "status" : "pending", "statustext" : "Pending …"},
    {"title" : "FileVault Encryption", "subtitle" : "FileVault is built-in to macOS and provides full-disk encryption to help prevent unauthorized access to your Mac", "icon" : "SF=05.circle.fill,'"${organizationColorScheme}"'", "status" : "pending", "statustext" : "Pending …"},
    {"title" : "Last Reboot", "subtitle" : "Restart your Mac regularly — at least once a week — can help resolve many common issues", "icon" : "SF=06.circle.fill,'"${organizationColorScheme}"'", "status" : "pending", "statustext" : "Pending …"},
    {"title" : "Free Disk Space", "subtitle" : "See KB0080685 Disk Usage to help identify the 50 largest directories", "icon" : "SF=07.circle.fill,'"${organizationColorScheme}"'", "status" : "pending", "statustext" : "Pending …"},
    {"title" : "MDM Profile", "subtitle" : "The presence of the Jamf Pro MDM profile helps ensure your Mac is enrolled", "icon" : "SF=08.circle.fill,'"${organizationColorScheme}"'", "status" : "pending", "statustext" : "Pending …"},
    {"title" : "MDM Certficate Expiration", "subtitle" : "Validate the expiration date of the Jamf Pro MDM certficate", "icon" : "SF=09.circle.fill,'"${organizationColorScheme}"'", "status" : "pending", "statustext" : "Pending …"},
    {"title" : "Apple Push Notification service", "subtitle" : "Validate communication between Apple, Jamf Pro and your Mac", "icon" : "SF=10.circle.fill,'"${organizationColorScheme}"'", "status" : "pending", "statustext" : "Pending …"},
    {"title" : "Jamf Pro Check-In", "subtitle" : "Your Mac should check-in with the Jamf Pro MDM server multiple times each day", "icon" : "SF=11.circle.fill,'"${organizationColorScheme}"'", "status" : "pending", "statustext" : "Pending …"},
    {"title" : "Jamf Pro Inventory", "subtitle" : "Your Mac should submit its inventory to the Jamf Pro MDM server daily", "icon" : "SF=12.circle.fill,'"${organizationColorScheme}"'", "status" : "pending", "statustext" : "Pending …"},
    {"title" : "BeyondTrust Privilege Management", "subtitle" : "Privilege Management for Mac pairs powerful least-privilege management and application control", "icon" : "SF=13.circle.fill,'"${organizationColorScheme}"'", "status" : "pending", "statustext" : "Pending …"},
    {"title" : "Cisco Umbrella", "subtitle" : "Cisco Umbrella combines multiple security functions so you can extend data protection anywhere.", "icon" : "SF=14.circle.fill,'"${organizationColorScheme}"'", "status" : "pending", "statustext" : "Pending …"},
    {"title" : "CrowdStrike Falcon", "subtitle" : "Technology, intelligence, and expertise come together in CrowdStrike Falcon to deliver security that works.", "icon" : "SF=15.circle.fill,'"${organizationColorScheme}"'", "status" : "pending", "statustext" : "Pending …"},
    {"title" : "Palo Alto GlobalProtect", "subtitle" : "Virtual Private Network (VPN) connection to Church headquarters", "icon" : "SF=16.circle.fill,'"${organizationColorScheme}"'", "status" : "pending", "statustext" : "Pending …"},
    {"title" : "Network Quality Test", "subtitle" : "Various networking-related tests of your Mac’s Internet connection", "icon" : "SF=17.circle.fill,'"${organizationColorScheme}"'", "status" : "pending", "statustext" : "Pending …"},
    {"title" : "Computer Inventory", "subtitle" : "The listing of your Mac’s apps and settings", "icon" : "SF=18.circle.fill,'"${organizationColorScheme}"'", "status" : "pending", "statustext" : "Pending …"}
]
'

# Validate jamfProListitemJSON is valid JSON
if ! echo "$jamfProListitemJSON" | jq . >/dev/null 2>&1; then
  echo "Error: jamfProListitemJSON is invalid JSON"
  echo "$jamfProListitemJSON"
  exit 1
fi



# # # # # # # # # # # # # # # # # # # # # # # # # # # # # # # # # # # # # # # # # # # # # # # # # #
# Generic MDM List Items
# # # # # # # # # # # # # # # # # # # # # # # # # # # # # # # # # # # # # # # # # # # # # # # # # #

genericMdmListitemJSON='
[
    {"title" : "macOS Version", "subtitle" : "Organizational standards are the current and immediately previous versions of macOS", "icon" : "SF=01.circle.fill,'"${organizationColorScheme}"'", "status" : "pending", "statustext" : "Pending …"},
    {"title" : "Available Updates", "subtitle" : "Keep your Mac up-to-date to ensure its security and performance", "icon" : "SF=02.circle.fill,'"${organizationColorScheme}"'", "status" : "pending", "statustext" : "Pending …"},
    {"title" : "System Integrity Protection", "subtitle" : "System Integrity Protection (SIP) in macOS protects the entire system by preventing the execution of unauthorized code.", "icon" : "SF=03.circle.fill,'"${organizationColorScheme}"'", "status" : "pending", "statustext" : "Pending …"},
    {"title" : "Firewall", "subtitle" : "The built-in macOS firewall helps protect your Mac from unauthorized access.", "icon" : "SF=04.circle.fill,'"${organizationColorScheme}"'", "status" : "pending", "statustext" : "Pending …"},
    {"title" : "FileVault Encryption", "subtitle" : "FileVault is built-in to macOS and provides full-disk encryption to help prevent unauthorized access to your Mac", "icon" : "SF=05.circle.fill,'"${organizationColorScheme}"'", "status" : "pending", "statustext" : "Pending …"},
    {"title" : "Last Reboot", "subtitle" : "Restart your Mac regularly — at least once a week — can help resolve many common issues", "icon" : "SF=06.circle.fill,'"${organizationColorScheme}"'", "status" : "pending", "statustext" : "Pending …"},
    {"title" : "Free Disk Space", "subtitle" : "See KB0080685 Disk Usage to help identify the 50 largest directories", "icon" : "SF=07.circle.fill,'"${organizationColorScheme}"'", "status" : "pending", "statustext" : "Pending …"},
    {"title" : "Network Quality Test", "subtitle" : "Various networking-related tests of your Mac’s Internet connection", "icon" : "SF=08.circle.fill,'"${organizationColorScheme}"'", "status" : "pending", "statustext" : "Pending …"}
]
'
# Validate genericMdmListitemJSON is valid JSON
if ! echo "$genericMdmListitemJSON" | jq . >/dev/null 2>&1; then
  echo "Error: genericMdmListitemJSON is invalid JSON"
  echo "$genericMdmListitemJSON"
  exit 1
fi



####################################################################################################
#
# Functions
#
####################################################################################################

# # # # # # # # # # # # # # # # # # # # # # # # # # # # # # # # # # # # # # # # # # # # # # # # # #
# Client-side Logging
# # # # # # # # # # # # # # # # # # # # # # # # # # # # # # # # # # # # # # # # # # # # # # # # # #

function updateScriptLog() {
    echo "${organizationScriptName} ($scriptVersion): $( date +%Y-%m-%d\ %H:%M:%S ) - ${1}" | tee -a "${scriptLog}"
}

function preFlight()    { updateScriptLog "[PRE-FLIGHT]      ${1}"; }
function logComment()   { updateScriptLog "                  ${1}"; }
function notice()       { updateScriptLog "[NOTICE]          ${1}"; }
function info()         { updateScriptLog "[INFO]            ${1}"; }
function errorOut()     { updateScriptLog "[ERROR]           ${1}"; }
function error()        { updateScriptLog "[ERROR]           ${1}"; let errorCount++; }
function warning()      { updateScriptLog "[WARNING]         ${1}"; let errorCount++; }
function fatal()        { updateScriptLog "[FATAL ERROR]     ${1}"; exit 1; }
function quitOut()      { updateScriptLog "[QUIT]            ${1}"; }



# # # # # # # # # # # # # # # # # # # # # # # # # # # # # # # # # # # # # # # # # # # # # # # # # #
# Update the running dialog
# # # # # # # # # # # # # # # # # # # # # # # # # # # # # # # # # # # # # # # # # # # # # # # # # #

function dialogUpdate(){
    sleep 0.3
    echo "$1" >> "$dialogCommandFile"
}



# # # # # # # # # # # # # # # # # # # # # # # # # # # # # # # # # # # # # # # # # # # # # # # # # #
# Run command as logged-in user (thanks, @scriptingosx!)
# # # # # # # # # # # # # # # # # # # # # # # # # # # # # # # # # # # # # # # # # # # # # # # # # #

function runAsUser() {

    info "Run \"$@\" as \"$loggedInUserID\" … "
    launchctl asuser "$loggedInUserID" sudo -u "$loggedInUser" "$@"

}



# # # # # # # # # # # # # # # # # # # # # # # # # # # # # # # # # # # # # # # # # # # # # # # # # #
# Parse JSON via osascript and JavaScript
# # # # # # # # # # # # # # # # # # # # # # # # # # # # # # # # # # # # # # # # # # # # # # # # # #

function get_json_value() {
    JSON="$1" osascript -l 'JavaScript' \
        -e 'const env = $.NSProcessInfo.processInfo.environment.objectForKey("JSON").js' \
        -e "JSON.parse(env).$2"
}



# # # # # # # # # # # # # # # # # # # # # # # # # # # # # # # # # # # # # # # # # # # # # # # # # #
# Webhook Message (Microsoft Teams or Slack) (thanks, @robjschroeder! and @TechTrekkie!)
# # # # # # # # # # # # # # # # # # # # # # # # # # # # # # # # # # # # # # # # # # # # # # # # # #

function webHookMessage() {

    jamfProURL=$(/usr/bin/defaults read /Library/Preferences/com.jamfsoftware.jamf.plist jss_url)

    jamfProComputerURL="${jamfProURL}computers.html?query=${serialNumber}&queryType=COMPUTERS"

    if [[ $webhookURL == *"slack"* ]]; then
        
        info "Generating Slack Message …"
        
        webHookdata=$(cat <<EOF
        {
            "blocks": [
                {
                    "type": "header",
                    "text": {
                        "type": "plain_text",
                        "text": "Mac Health Check: '${webhookStatus}'",
                        "emoji": true
                    }
                },
                {
                    "type": "section",
                    "fields": [
                        {
                            "type": "mrkdwn",
                            "text": "*Computer Name:*\n$( scutil --get ComputerName )"
                        },
                        {
                            "type": "mrkdwn",
                            "text": "*Serial:*\n${serialNumber}"
                        },
                        {
                            "type": "mrkdwn",
                            "text": "*Timestamp:*\n${timestamp}"
                        },
                        {
                            "type": "mrkdwn",
                            "text": "*User:*\n${loggedInUser}"
                        },
                        {
                            "type": "mrkdwn",
                            "text": "*OS Version:*\n${osVersion} (${osBuild})"
                        },
                        {
                            "type": "mrkdwn",
                            "text": "*Health Failures:*\n${overallHealth%%; }"
                        }
                    ]
                },
                {
                    "type": "actions",
                    "elements": [
                        {
                            "type": "button",
                            "text": {
                                "type": "plain_text",
                                "text": "View in Jamf Pro"
                                },
                            "style": "primary",
                            "url": "${jamfProComputerURL}"
                        }
                    ]
                }
            ]
        }
EOF
)

        # Send the message to Slack
        info "Send the message to Slack …"
        info "${webHookdata}"
        
        # Submit the data to Slack
        /usr/bin/curl -sSX POST -H 'Content-type: application/json' --data "${webHookdata}" $webhookURL 2>&1
        
        webhookResult="$?"
        info "Slack Webhook Result: ${webhookResult}"
        
    else
        
        info "Generating Microsoft Teams Message …"

        webHookdata=$(cat <<EOF
        {
            "type": "message",
            "attachments": [
                {
                    "contentType": "application/vnd.microsoft.card.adaptive",
                    "contentUrl": null,
                    "content": {
                        "type": "AdaptiveCard",
                        "body": [
                            {
                                "type": "TextBlock",
                                "size": "Large",
                                "weight": "Bolder",
                                "text": "Mac Health Check: ${webhookStatus}"
                            },
                            {
                                "type": "ColumnSet",
                                "columns": [
                                    {
                                        "type": "Column",
                                        "items": [
                                            {
                                                "type": "Image",
                                                "url": "https://usw2.ics.services.jamfcloud.com/icon/hash_38a7af6b0231e76e3f4842ee3c8a18fb8b1642750f6a77385eff96707124e1fb",
                                                "altText": "Mac Health Check",
                                                "size": "Small"
                                            }
                                        ],
                                        "width": "auto"
                                    },
                                    {
                                        "type": "Column",
                                        "items": [
                                            {
                                                "type": "TextBlock",
                                                "weight": "Bolder",
                                                "text": "$( scutil --get ComputerName )",
                                                "wrap": true
                                            },
                                            {
                                                "type": "TextBlock",
                                                "spacing": "None",
                                                "text": "${serialNumber}",
                                                "isSubtle": true,
                                                "wrap": true
                                            }
                                        ],
                                        "width": "stretch"
                                    }
                                ]
                            },
                            {
                                "type": "FactSet",
                                "facts": [
                                    {
                                        "title": "Timestamp",
                                        "value": "${timestamp}"
                                    },
                                    {
                                        "title": "User",
                                        "value": "${loggedInUser}"
                                    },
                                    {
                                        "title": "Operating System",
                                        "value": "${osVersion} (${osBuild})"
                                    },
                                    {
                                        "title": "Health Failures",
                                        "value": "${overallHealth%%; }"
                                    }
                                ]
                            }
                        ],
                        "actions": [
                            {
                                "type": "Action.OpenUrl",
                                "title": "View in Jamf Pro",
                                "url": "${jamfProComputerURL}"
                            }
                        ],
                        "$schema": "http://adaptivecards.io/schemas/adaptive-card.json",
                        "version": "1.2"
                    }
                }
            ]
        }
EOF
)

    # Send the message to Microsoft Teams
    info "Send the message Microsoft Teams …"
    # info "${webHookdata}"

    curl --silent \
        --request POST \
        --url "${webhookURL}" \
        --header 'Content-Type: application/json' \
        --data "${webHookdata}" \
        --output /dev/null
    
    webhookResult="$?"
    info "Microsoft Teams Webhook Result: ${webhookResult}"
    
    fi
    
}



# # # # # # # # # # # # # # # # # # # # # # # # # # # # # # # # # # # # # # # # # # # # # # # # # #
# Quit Script (thanks, @bartreadon!)
# # # # # # # # # # # # # # # # # # # # # # # # # # # # # # # # # # # # # # # # # # # # # # # # # #

function quitScript() {

    quitOut "Exiting …"

    notice "${localAdminWarning}User: ${loggedInUserFullname} (${loggedInUser}) [${loggedInUserID}] ${loggedInUserGroupMembership}; ${bootstrapTokenStatus}; sudo Check: ${sudoStatus}; sudoers: ${sudoAllLines}; Kerberos SSOe: ${kerberosSSOeResult}; Platform SSOe: ${platformSSOeResult}; Location Services: ${locationServicesStatus}; SSH: ${sshStatus}; Microsoft OneDrive Sync Date: ${oneDriveSyncDate}; Time Machine Backup Date: ${tmStatus} ${tmLastBackup}; Battery Cycle Count: ${batteryCycleCount}; Wi-Fi: ${ssid}; ${wiFiIpAddress}; VPN IP: ${globalProtectStatus}; ${networkTimeServer}; Jamf Pro Computer ID: ${jamfProID}; Site: ${jamfProSiteName}"

    if [[ -n "${overallHealth}" ]]; then
        dialogUpdate "icon: SF=xmark.circle.fill,weight=bold,colour1=#BB1717,colour2=#F31F1F"
        dialogUpdate "title: Computer Unhealthy (as of $( date '+%Y-%m-%d-%H%M%S' ))"
        if [[ -n "${webhookURL}" ]]; then
            info "Sending webhook message"
            webhookStatus="Failures Detected"
            webHookMessage
        fi
        errorOut "${overallHealth%%; }"
        exitCode="1"
    else
        dialogUpdate "icon: SF=checkmark.circle.fill,weight=bold,colour1=#00ff44,colour2=#075c1e"
        dialogUpdate "title: Computer Healthy (as of $( date '+%Y-%m-%d-%H%M%S' ))"
    fi

    dialogUpdate "progress: 100"
    dialogUpdate "progresstext: Elapsed Time: $(printf '%dh:%dm:%ds\n' $((SECONDS/3600)) $((SECONDS%3600/60)) $((SECONDS%60)))"
    dialogUpdate "button1text: Close"
    dialogUpdate "button1: enable"
    
    sleep "${anticipationDuration}"

    # Progress countdown (thanks, @samg and @bartreadon!)
    dialogUpdate "progress: reset"
    while true; do
        if [[ ${completionTimer} -lt ${progressSteps} ]]; then
            dialogUpdate "progress: ${completionTimer}"
        fi
        dialogUpdate "progresstext: Closing automatically in ${completionTimer} seconds …"
        sleep 1
        ((completionTimer--))
        if [[ ${completionTimer} -lt 0 ]]; then break; fi;
        if ! kill -0 "${dialogPID}" 2>/dev/null; then break; fi;
    done
    dialogUpdate "quit:"

    # Remove the dialog command file
    rm -f "${dialogCommandFile}"

    # Remove the dialog JSON file
    if [[ "${operationMode}" == "production" ]]; then
        rm -rf "${dialogJSONFile}"
    else
        notice "${operationMode} mode: NOT deleting dialogJSONFile ${dialogJSONFile}"
    fi

    # Remove overlay icon
    if [[ -f "${overlayicon}" ]] && [[ "${overlayicon}" != "/System/Library/CoreServices/Finder.app" ]]; then
        rm -rf "${overlayicon}"
    fi

    # Remove default dialog.log
    rm -rf /var/tmp/dialog.log

    notice "Total Elapsed Time: $(printf '%dh:%dm:%ds\n' $((SECONDS/3600)) $((SECONDS%3600/60)) $((SECONDS%60)))"

    quitOut "Goodbye!"

    exit "${exitCode}"

}



# # # # # # # # # # # # # # # # # # # # # # # # # # # # # # # # # # # # # # # # # # # # # # # # # #
# Kill a specified process (thanks, @grahampugh!)
# # # # # # # # # # # # # # # # # # # # # # # # # # # # # # # # # # # # # # # # # # # # # # # # # #

function killProcess() {
    process="$1"
    if process_pid=$( pgrep -a "${process}" 2>/dev/null ) ; then
        info "Attempting to terminate the '$process' process …"
        info "(Termination message indicates success.)"
        kill "$process_pid" 2> /dev/null
        if pgrep -a "$process" >/dev/null ; then
            error "'$process' could not be terminated."
        fi
    else
        info "The '$process' process isn’t running."
    fi
}



####################################################################################################
#
# Pre-flight Checks
#
####################################################################################################

# # # # # # # # # # # # # # # # # # # # # # # # # # # # # # # # # # # # # # # # # # # # # # # # # #
# Pre-flight Check: Client-side Logging
# # # # # # # # # # # # # # # # # # # # # # # # # # # # # # # # # # # # # # # # # # # # # # # # # #

if [[ ! -f "${scriptLog}" ]]; then
    touch "${scriptLog}"
    if [[ -f "${scriptLog}" ]]; then
        preFlight "Created specified scriptLog: ${scriptLog}"
    else
        fatal "Unable to create specified scriptLog '${scriptLog}'; exiting.\n\n(Is this script running as 'root' ?)"
    fi
else
    # preFlight "Specified scriptLog '${scriptLog}' exists; writing log entries to it"
fi



# # # # # # # # # # # # # # # # # # # # # # # # # # # # # # # # # # # # # # # # # # # # # # # # # #
# Pre-flight Check: Logging Preamble
# # # # # # # # # # # # # # # # # # # # # # # # # # # # # # # # # # # # # # # # # # # # # # # # # #

preFlight "\n\n###\n# $humanReadableScriptName (${scriptVersion})\n#MDM Vendor: ${mdmVendor}\n#\n# https://snelson.us/mhc\n###\n"
preFlight "Initiating …"



# # # # # # # # # # # # # # # # # # # # # # # # # # # # # # # # # # # # # # # # # # # # # # # # # #
# Pre-flight Check: Computer Information
# # # # # # # # # # # # # # # # # # # # # # # # # # # # # # # # # # # # # # # # # # # # # # # # # #

preFlight "${computerName} (S/N ${serialNumber})"
preFlight "${loggedInUserFullname} (${loggedInUser}) [${loggedInUserID}]" 



# # # # # # # # # # # # # # # # # # # # # # # # # # # # # # # # # # # # # # # # # # # # # # # # # #
# Pre-flight Check: Confirm script is running as root
# # # # # # # # # # # # # # # # # # # # # # # # # # # # # # # # # # # # # # # # # # # # # # # # # #

if [[ $(id -u) -ne 0 ]]; then
    fatal "This script must be run as root; exiting."
fi



# # # # # # # # # # # # # # # # # # # # # # # # # # # # # # # # # # # # # # # # # # # # # # # # # #
# Pre-flight Check: Validate / install swiftDialog (Thanks big bunches, @acodega!)
# # # # # # # # # # # # # # # # # # # # # # # # # # # # # # # # # # # # # # # # # # # # # # # # # #

function dialogInstall() {

    # Get the URL of the latest PKG From the Dialog GitHub repo
    dialogURL=$(curl -L --silent --fail "https://api.github.com/repos/swiftDialog/swiftDialog/releases/latest" | awk -F '"' "/browser_download_url/ && /pkg\"/ { print \$4; exit }")

    # Expected Team ID of the downloaded PKG
    expectedDialogTeamID="PWA5E9TQ59"

    preFlight "Installing swiftDialog..."

    # Create temporary working directory
    workDirectory=$( /usr/bin/basename "$0" )
    tempDirectory=$( /usr/bin/mktemp -d "/private/tmp/$workDirectory.XXXXXX" )

    # Download the installer package
    /usr/bin/curl --location --silent "$dialogURL" -o "$tempDirectory/Dialog.pkg"

    # Verify the download
    teamID=$(spctl -a -vv -t install "$tempDirectory/Dialog.pkg" 2>&1 | awk '/origin=/ {print $NF }' | tr -d '()')

    # Install the package if Team ID validates
    if [[ "$expectedDialogTeamID" == "$teamID" ]]; then

        installer -pkg "$tempDirectory/Dialog.pkg" -target /
        sleep 2
        dialogVersion=$( /usr/local/bin/dialog --version )
        preFlight "swiftDialog version ${dialogVersion} installed; proceeding..."

    else

        # Display a so-called "simple" dialog if Team ID fails to validate
        osascript -e 'display dialog "Please advise your Support Representative of the following error:\r\r• Dialog Team ID verification failed\r\r" with title "Mac Health Check Error" buttons {"Close"} with icon caution'
        completionActionOption="Quit"
        exitCode="1"
        quitScript

    fi

    # Remove the temporary working directory when done
    /bin/rm -Rf "$tempDirectory"

}



function dialogCheck() {

    # Check for Dialog and install if not found
    if [ ! -e "/Library/Application Support/Dialog/Dialog.app" ]; then

        preFlight "swiftDialog not found. Installing..."
        dialogInstall

    else

        dialogVersion=$(/usr/local/bin/dialog --version)
        if [[ "${dialogVersion}" < "${swiftDialogMinimumRequiredVersion}" ]]; then
            
            preFlight "swiftDialog version ${dialogVersion} found but swiftDialog ${swiftDialogMinimumRequiredVersion} or newer is required; updating..."
            dialogInstall
            
        else

        preFlight "swiftDialog version ${dialogVersion} found; proceeding..."

        fi
    
    fi

}

dialogCheck



# # # # # # # # # # # # # # # # # # # # # # # # # # # # # # # # # # # # # # # # # # # # # # # # # #
# Pre-flight Check: Forcible-quit for all other running dialogs
# # # # # # # # # # # # # # # # # # # # # # # # # # # # # # # # # # # # # # # # # # # # # # # # # #

preFlight "Forcible-quit for all other running dialogs …"
killProcess "Dialog"



# # # # # # # # # # # # # # # # # # # # # # # # # # # # # # # # # # # # # # # # # # # # # # # # # #
# Pre-flight Check: Complete
# # # # # # # # # # # # # # # # # # # # # # # # # # # # # # # # # # # # # # # # # # # # # # # # # #

preFlight "Complete"



####################################################################################################
#
# Health Check Functions
#
####################################################################################################

# # # # # # # # # # # # # # # # # # # # # # # # # # # # # # # # # # # # # # # # # # # # # # # # # #
# Compliant OS Version (thanks, @robjschroeder!)
# # # # # # # # # # # # # # # # # # # # # # # # # # # # # # # # # # # # # # # # # # # # # # # # # #

function checkOS() {

    local humanReadableCheckName="macOS Version"
    notice "Check ${humanReadableCheckName} …"

    dialogUpdate "icon: SF=pencil.and.list.clipboard,${organizationColorScheme}"
    dialogUpdate "listitem: index: ${1}, status: wait, statustext: Checking …"
    dialogUpdate "progress: increment"
    dialogUpdate "progresstext: Comparing installed OS version with compliant version …"

    sleep "${anticipationDuration}"

    if [[ "${osBuild}" =~ [a-zA-Z]$ ]]; then

        logComment "OS Build, ${osBuild}, ends with a letter; skipping"
        osResult="Beta macOS ${osVersion} (${osBuild})"
        dialogUpdate "listitem: index: ${1}, status: error, statustext: ${osResult}"
        warning "${osResult}"
    
    else

        # logComment "OS Build, ${osBuild}, ends with a number; proceeding …"

        # N-rule variable [How many previous minor OS path versions will be marked as compliant]
        n="${previousMinorOS}"

        # URL to the online JSON data
        online_json_url="https://sofafeed.macadmins.io/v1/macos_data_feed.json"
        user_agent="SOFA-Jamf-EA-macOSVersionCheck/1.0"

        # local store
        json_cache_dir="/private/tmp/sofa"
        json_cache="$json_cache_dir/macos_data_feed.json"
        etag_cache="$json_cache_dir/macos_data_feed_etag.txt"

        # ensure local cache folder exists
        /bin/mkdir -p "$json_cache_dir"

        # check local vs online using etag
        if [[ -f "$etag_cache" && -f "$json_cache" ]]; then
            # logComment "e-tag stored, will download only if e-tag doesn’t match"
            etag_old=$(/bin/cat "$etag_cache")
            /usr/bin/curl --compressed --silent --etag-compare "$etag_cache" --etag-save "$etag_cache" --header "User-Agent: $user_agent" "$online_json_url" --output "$json_cache"
            etag_new=$(/bin/cat "$etag_cache")
            if [[ "$etag_old" == "$etag_new" ]]; then
                # logComment "Cached ETag matched online ETag - cached json file is up to date"
            else
                # logComment "Cached ETag did not match online ETag, so downloaded new SOFA json file"
            fi
        else
            # logComment "No e-tag cached, proceeding to download SOFA json file"
            /usr/bin/curl --compressed --location --max-time 3 --silent --header "User-Agent: $user_agent" "$online_json_url" --etag-save "$etag_cache" --output "$json_cache"
        fi

        # 1. Get model (DeviceID)
        model=$(sysctl -n hw.model)
        # logComment "Model Identifier: $model"

        # check that the model is virtual or is in the feed at all
        if [[ $model == "VirtualMac"* ]]; then
            model="Macmini9,1"
        elif ! grep -q "$model" "$json_cache"; then
            warning "Unsupported Hardware"
            # return 1
        fi

        # 2. Get current system OS
        system_version=$( /usr/bin/sw_vers -productVersion )
        system_os=$(cut -d. -f1 <<< "$system_version")
        # system_version="15.3"
        # logComment "System Version: $system_version"

        if [[ $system_version == *".0" ]]; then
            system_version=${system_version%.0}
            logComment "Corrected System Version: $system_version"
        fi

        # exit if less than macOS 12
        if [[ "$system_os" -lt 12 ]]; then
            osResult="Unsupported macOS"
            result "$osResult"
            dialogUpdate "listitem: index: 1, status: fail, statustext: $osResult"
            # return 1
        fi

        # 3. Identify latest compatible major OS
        latest_compatible_os=$(/usr/bin/plutil -extract "Models.$model.SupportedOS.0" raw -expect string "$json_cache" | /usr/bin/head -n 1)
        # logComment "Latest Compatible macOS: $latest_compatible_os"

        # 4. Get OSVersions.Latest.ProductVersion
        latest_version_match=false
        security_update_within_30_days=false
        n_rule=false

        for i in {0..3}; do
            os_version=$(/usr/bin/plutil -extract "OSVersions.$i.OSVersion" raw "$json_cache" | /usr/bin/head -n 1)

            if [[ -z "$os_version" ]]; then
                break
            fi

            latest_product_version=$(/usr/bin/plutil -extract "OSVersions.$i.Latest.ProductVersion" raw "$json_cache" | /usr/bin/head -n 1)

            if [[ "$latest_product_version" == "$system_version" ]]; then
                latest_version_match=true
                break
            fi

            num_security_releases=$(/usr/bin/plutil -extract "OSVersions.$i.SecurityReleases" raw "$json_cache" | xargs | awk '{ print $1}' )

            if [[ -n "$num_security_releases" ]]; then
                for ((j=0; j<num_security_releases; j++)); do
                    security_release_product_version=$(/usr/bin/plutil -extract "OSVersions.$i.SecurityReleases.$j.ProductVersion" raw "$json_cache" | /usr/bin/head -n 1)
                    if [[ "${system_version}" == "${security_release_product_version}" ]]; then
                        security_release_date=$(/usr/bin/plutil -extract "OSVersions.$i.SecurityReleases.$j.ReleaseDate" raw "$json_cache" | /usr/bin/head -n 1)
                        security_release_date_epoch=$(date -jf "%Y-%m-%dT%H:%M:%SZ" "$security_release_date" +%s)
                        days_ago_30=$(date -v-30d +%s)

                        if [[ $security_release_date_epoch -ge $days_ago_30 ]]; then
                            security_update_within_30_days=true
                        fi
                        if (( $j <= "$n" )); then
                            n_rule=true
                        fi
                    fi
                done
            fi
        done

        if [[ "$latest_version_match" == true ]] || [[ "$security_update_within_30_days" == true ]] || [[ "$n_rule" == true ]]; then
            osResult="macOS ${osVersion} (${osBuild})"
            dialogUpdate "listitem: index: ${1}, status: success, statustext: ${osResult}"
            info "${osResult}"
        else
            osResult="macOS ${osVersion} (${osBuild})"
            dialogUpdate "listitem: index: ${1}, status: fail, statustext: ${osResult}"
            errorOut "${osResult}"
            overallHealth+="${humanReadableCheckName}; "
        fi

    fi

}



# # # # # # # # # # # # # # # # # # # # # # # # # # # # # # # # # # # # # # # # # # # # # # # # # #
# Check Available Software Updates
# # # # # # # # # # # # # # # # # # # # # # # # # # # # # # # # # # # # # # # # # # # # # # # # # #

function checkAvailableSoftwareUpdates() {

    local humanReadableCheckName="Available Software Updates"
    notice "Check ${humanReadableCheckName} …"

    dialogUpdate "icon: SF=arrow.trianglehead.2.clockwise,${organizationColorScheme}"
    dialogUpdate "listitem: index: ${1}, status: wait, statustext: Checking …"
    dialogUpdate "progress: increment"
    dialogUpdate "progresstext: Determining ${humanReadableCheckName} status …"

    sleep "${anticipationDuration}"

    mdmClientAvailableOSUpdates=$( /usr/libexec/mdmclient AvailableOSUpdates | head -n 5 )
    if [[ "${mdmClientAvailableOSUpdates}" == *"OS Update Item"* ]]; then
        notice "MDM Client Available OS Updates"
        info "${mdmClientAvailableOSUpdates}"
    fi

    recommendedUpdates=$( /usr/libexec/PlistBuddy -c "Print :RecommendedUpdates:0" /Library/Preferences/com.apple.SoftwareUpdate.plist 2>/dev/null )
    if [[ -n "${recommendedUpdates}" ]]; then

        SUListRaw=$( softwareupdate --list --include-config-data 2>&1 )

        case "${SUListRaw}" in

            *"Can’t connect"* )
                availableSoftwareUpdates="Can’t connect to the Software Update server"
                dialogUpdate "listitem: index: ${1}, status: fail, statustext: ${availableSoftwareUpdates}"
                errorOut "${humanReadableCheckName}: ${availableSoftwareUpdates}"
                overallHealth+="${humanReadableCheckName}; "
                ;;

            *"The operation couldn’t be completed."* )
                availableSoftwareUpdates="The operation couldn’t be completed."
                dialogUpdate "listitem: index: ${1}, status: fail, statustext: ${availableSoftwareUpdates}"
                errorOut "${humanReadableCheckName}: ${availableSoftwareUpdates}"
                overallHealth+="${humanReadableCheckName}; "
                ;;

            *"Deferred: YES"* )
                availableSoftwareUpdates="Deferred software available."
                dialogUpdate "listitem: index: ${1}, status: error, statustext: ${availableSoftwareUpdates}"
                warning "${humanReadableCheckName}: ${availableSoftwareUpdates}"
                ;;

            *"No new software available."* )
                availableSoftwareUpdates="No new software available."
                dialogUpdate "listitem: index: ${1}, status: success, statustext: ${availableSoftwareUpdates}"
                info "${humanReadableCheckName}: ${availableSoftwareUpdates}"
                ;;

            * )
                SUList=$( echo "${SUListRaw}" | grep "*" | sed "s/\* Label: //g" | sed "s/,*$//g" )
                availableSoftwareUpdates="${SUList}"
                dialogUpdate "listitem: index: ${1}, status: error, statustext: ${availableSoftwareUpdates}"
                warning "${humanReadableCheckName}: ${availableSoftwareUpdates}"
                ;;

        esac

    else

        availableSoftwareUpdates="None"
        dialogUpdate "listitem: index: ${1}, status: success, statustext: ${availableSoftwareUpdates}"
        info "${humanReadableCheckName}: ${availableSoftwareUpdates}"

    fi

}



# # # # # # # # # # # # # # # # # # # # # # # # # # # # # # # # # # # # # # # # # # # # # # # # # #
# Check System Integrity Protection
# # # # # # # # # # # # # # # # # # # # # # # # # # # # # # # # # # # # # # # # # # # # # # # # # #

function checkSIP() {

    local humanReadableCheckName="System Integrity Protection"
    notice "Check ${humanReadableCheckName} …"

    dialogUpdate "icon: SF=checkmark.shield.fill,${organizationColorScheme}"
    dialogUpdate "listitem: index: ${1}, status: wait, statustext: Checking …"
    dialogUpdate "progress: increment"
    dialogUpdate "progresstext: Determining ${humanReadableCheckName} status …"

    sleep "${anticipationDuration}"

    sipCheck=$( csrutil status )

    case ${sipCheck} in

        *"enabled"* ) 
            dialogUpdate "listitem: index: ${1}, status: success, statustext: Enabled"
            info "${humanReadableCheckName}: Enabled"
            ;;

        * )
            dialogUpdate "listitem: index: ${1}, status: fail, statustext: Failed"
            errorOut "${humanReadableCheckName} (${1})"
            overallHealth+="${humanReadableCheckName}; "
            ;;

    esac

}



# # # # # # # # # # # # # # # # # # # # # # # # # # # # # # # # # # # # # # # # # # # # # # # # # #
# Check Firewall
# # # # # # # # # # # # # # # # # # # # # # # # # # # # # # # # # # # # # # # # # # # # # # # # # #

function checkFirewall() {

    local humanReadableCheckName="Firewall"
    notice "Check ${humanReadableCheckName} …"

    dialogUpdate "icon: SF=firewall.fill,${organizationColorScheme}"
    dialogUpdate "listitem: index: ${1}, status: wait, statustext: Checking …"
    dialogUpdate "progress: increment"
    dialogUpdate "progresstext: Determining ${humanReadableCheckName} status …"

    sleep "${anticipationDuration}"

    if [[ "$organizationFirewall" == "socketfilterfw" ]]; then
        firewallCheck=$( /usr/libexec/ApplicationFirewall/socketfilterfw --getglobalstate )
    elif [[ "$organizationFirewall" == "pf" ]]; then
        firewallCheck=$( /sbin/pfctl -s info )
    fi

    case ${firewallCheck} in

        *"enabled"* | *"Enabled"* | *"is blocking"* ) 
            dialogUpdate "listitem: index: ${1}, status: success, statustext: Enabled"
            info "${humanReadableCheckName}: Enabled"
            ;;

        * )
            dialogUpdate "listitem: index: ${1}, status: fail, statustext: Failed"
            errorOut "${humanReadableCheckName}: Failed"
            overallHealth+="${humanReadableCheckName}; "
            ;;

    esac

}



# # # # # # # # # # # # # # # # # # # # # # # # # # # # # # # # # # # # # # # # # # # # # # # # # #
# Check Uptime
# # # # # # # # # # # # # # # # # # # # # # # # # # # # # # # # # # # # # # # # # # # # # # # # # #

function checkUptime() {

    local humanReadableCheckName="Uptime"
    notice "Check ${humanReadableCheckName} …"

    dialogUpdate "icon: SF=stopwatch,${organizationColorScheme}"
    dialogUpdate "listitem: index: ${1}, status: wait, statustext: Checking …"
    dialogUpdate "progress: increment"
    dialogUpdate "progresstext: Calculating time since last reboot …"

    sleep "${anticipationDuration}"

    timestamp="$( date '+%Y-%m-%d-%H%M%S' )"
    lastBootTime=$( sysctl kern.boottime | awk -F'[ |,]' '{print $5}' )
    currentTime=$( date +"%s" )
    upTimeRaw=$((currentTime-lastBootTime))
    upTimeMin=$((upTimeRaw/60))
    upTimeHours=$((upTimeMin/60))
    uptimeDays=$( uptime | awk '{ print $4 }' | sed 's/,//g' )
    uptimeNumber=$( uptime | awk '{ print $3 }' | sed 's/,//g' )

    if [[ "${uptimeDays}" = "day"* ]]; then
        if [[ "${uptimeNumber}" -gt 1 ]]; then
            uptimeHumanReadable="${uptimeNumber} days"
        else
            uptimeHumanReadable="${uptimeNumber} day"
        fi
    elif [[ "${uptimeDays}" == "mins"* ]]; then
        uptimeHumanReadable="${uptimeNumber} mins"
    else
        uptimeHumanReadable="${uptimeNumber} (HH:MM)"
    fi

    if [[ "${upTimeMin}" -gt "${allowedUptimeMinutes}" ]]; then

        case ${excessiveUptimeAlertStyle} in

            "warning" ) 
                dialogUpdate "listitem: index: ${1}, status: error, statustext: ${uptimeHumanReadable}"
                warning "${humanReadableCheckName}: ${uptimeHumanReadable}"
                ;;

            "error" | * )
                dialogUpdate "listitem: index: ${1}, status: fail, statustext: ${uptimeHumanReadable}"
                errorOut "${humanReadableCheckName}: ${uptimeHumanReadable}"
                overallHealth+="${humanReadableCheckName}; "
                ;;

        esac
    
    else
    
        dialogUpdate "listitem: index: ${1}, status: success, statustext: ${uptimeHumanReadable}"
        info "${humanReadableCheckName}: ${uptimeHumanReadable}"
    
    fi

}



# # # # # # # # # # # # # # # # # # # # # # # # # # # # # # # # # # # # # # # # # # # # # # # # # #
# Check Free Disk Space
# # # # # # # # # # # # # # # # # # # # # # # # # # # # # # # # # # # # # # # # # # # # # # # # # #

function checkFreeDiskSpace() {

    local humanReadableCheckName="Free Disk Space"
    notice "Check ${humanReadableCheckName} …"

    dialogUpdate "icon: SF=externaldrive.fill.badge.checkmark,${organizationColorScheme}"
    dialogUpdate "listitem: index: ${1}, status: wait, statustext: Checking …"
    dialogUpdate "progress: increment"
    dialogUpdate "progresstext: Determining ${humanReadableCheckName} status …"

    sleep "${anticipationDuration}"

    freeSpace=$( diskutil info / | grep -E 'Free Space|Available Space|Container Free Space' | awk -F ":\s*" '{ print $2 }' | awk -F "(" '{ print $1 }' | xargs )
    freeBytes=$( diskutil info / | grep -E 'Free Space|Available Space|Container Free Space' | awk -F "(\\\(| Bytes\\\))" '{ print $2 }' )
    diskBytes=$( diskutil info / | grep -E 'Total Space' | awk -F "(\\\(| Bytes\\\))" '{ print $2 }' )
    freePercentage=$( echo "scale=2; ( $freeBytes * 100 ) / $diskBytes" | bc )
    diskSpace="$freeSpace free (${freePercentage}% available)"

    diskMessage="${humanReadableCheckName}: ${diskSpace}"

    if (( $(echo ${freePercentage}'<'${allowedMinimumFreeDiskPercentage} |bc -l) )); then

        dialogUpdate "listitem: index: ${1}, status: fail, statustext: ${diskSpace}"
        errorOut "${humanReadableCheckName}: ${diskSpace}"
        overallHealth+="${humanReadableCheckName}; "

    else

        dialogUpdate "listitem: index: ${1}, status: success, statustext: ${diskSpace}"
        info "${humanReadableCheckName}: ${diskSpace}"

    fi

}



# # # # # # # # # # # # # # # # # # # # # # # # # # # # # # # # # # # # # # # # # # # # # # # # # #
# Check the status of the Jamf Pro MDM Profile
# # # # # # # # # # # # # # # # # # # # # # # # # # # # # # # # # # # # # # # # # # # # # # # # # #

function checkJamfProMdmProfile() {

    local humanReadableCheckName="Jamf Pro MDM Profile"
    notice "Check ${humanReadableCheckName} …"

    dialogUpdate "icon: SF=gear.badge,${organizationColorScheme}"
    dialogUpdate "listitem: index: ${1}, status: wait, statustext: Checking …"
    dialogUpdate "progress: increment"
    dialogUpdate "progresstext: Determining ${humanReadableCheckName} status …"

    sleep "${anticipationDuration}"

    mdmProfileTest=$( profiles list -all | grep "00000000-0000-0000-A000-4A414D460003" )

    if [[ -n "${mdmProfileTest}" ]]; then

        dialogUpdate "listitem: index: ${1}, status: success, statustext: Installed"
        info "${humanReadableCheckName}: Installed"

    else

        dialogUpdate "listitem: index: ${1}, status: fail, statustext: NOT Installed"
        errorOut "${humanReadableCheckName} (${1})"
        overallHealth+="${humanReadableCheckName}; "

    fi

}



# # # # # # # # # # # # # # # # # # # # # # # # # # # # # # # # # # # # # # # # # # # # # # # # # #
# Check Apple Push Notification service (thanks, @isaacatmann!)
# # # # # # # # # # # # # # # # # # # # # # # # # # # # # # # # # # # # # # # # # # # # # # # # # #

function checkAPNs() {

    local humanReadableCheckName="Apple Push Notification service"
    notice "Check ${humanReadableCheckName} …"

    dialogUpdate "icon: SF=wave.3.up.circle.fill,${organizationColorScheme}"
    dialogUpdate "listitem: index: ${1}, status: wait, statustext: Checking …"
    dialogUpdate "progress: increment"
    dialogUpdate "progresstext: Determining ${humanReadableCheckName} status …"

    sleep "${anticipationDuration}"

    apnsCheck=$( command log show --last 24h --predicate 'subsystem == "com.apple.ManagedClient" && (eventMessage CONTAINS[c] "Received HTTP response (200) [Acknowledged" || eventMessage CONTAINS[c] "Received HTTP response (200) [NotNow")' | tail -1 | cut -d '.' -f 1 )

    if [[ "${apnsCheck}" == *"Timestamp"* ]] || [[ -z "${apnsCheck}" ]]; then

        dialogUpdate "listitem: index: ${1}, status: fail, statustext: Failed"
        errorOut "${humanReadableCheckName} (${1}): ${apnsCheck}"
        overallHealth+="${humanReadableCheckName}; "

    else

        apnsStatusEpoch=$( date -j -f "%Y-%m-%d %H:%M:%S" "${apnsCheck}" +"%s" )
        apnsStatus=$( date -r "${apnsStatusEpoch}" "+%A %-l:%M %p" )
        dialogUpdate "listitem: index: ${1}, status: success, statustext: ${apnsStatus}"
        info "${humanReadableCheckName}: ${apnsCheck}"

    fi

}



# # # # # # # # # # # # # # # # # # # # # # # # # # # # # # # # # # # # # # # # # # # # # # # # # #
# Check the expiration date of the JSS Built-in Certificate Authority (thanks, @isaacatmann!)
# # # # # # # # # # # # # # # # # # # # # # # # # # # # # # # # # # # # # # # # # # # # # # # # # #

function checkJssCertificateExpiration() {

    local humanReadableCheckName="JSS Built-in Certificate Authority"
    notice "Check the expiration date of the ${humanReadableCheckName} …"

    dialogUpdate "icon: SF=mail.and.text.magnifyingglass,${organizationColorScheme}"
    dialogUpdate "listitem: index: ${1}, status: wait, statustext: Checking …"
    dialogUpdate "progress: increment"
    dialogUpdate "progresstext: Determining MDM Certificate expiration date …"

    sleep "${anticipationDuration}"

    identities=( $( security find-identity -v /Library/Keychains/System.keychain | awk '{print $3}' | tr -d '"' | head -n 1 ) )
    now_seconds=$( date +%s )

    if [[ "${identities}" != "identities" ]]; then

        for i in $identities; do
            if [[ $(security find-certificate -c "$i" | grep issu | tr -d '"') == *"JSS BUILT-IN CERTIFICATE AUTHORITY"* ]] || [[ $(security find-certificate -c "$i" | grep issu | tr -d '"') == *"JSS Built-in Certificate Authority"* ]]; then
                expiry=$(security find-certificate -c "$i" -p | openssl x509 -noout -enddate | cut -f2 -d"=")
                expirationDateFormatted=$( date -j -f "%b %d %H:%M:%S %Y GMT" "${expiry}" "+%d-%b-%Y" )
                date_seconds=$(date -j -f "%b %d %T %Y %Z" "$expiry" +%s)
                if (( date_seconds > now_seconds )); then
                    dialogUpdate "listitem: index: ${1}, status: success, statustext: ${expirationDateFormatted}"
                    info "${humanReadableCheckName} Expiration: ${expirationDateFormatted}"
                else
                    dialogUpdate "listitem: index: ${1}, status: fail, statustext: ${expirationDateFormatted}"
                    errorOut "${humanReadableCheckName} Expiration: ${expirationDateFormatted}"
                    overallHealth+="${humanReadableCheckName}; "
                fi
            fi
        done
    
    else

        expirationDateFormatted="NOT Installed"
        dialogUpdate "listitem: index: ${1}, status: fail, statustext: ${expirationDateFormatted}"
        errorOut "${humanReadableCheckName} Expiration: ${expirationDateFormatted}"
        overallHealth+="${humanReadableCheckName}; "

    fi

}



# # # # # # # # # # # # # # # # # # # # # # # # # # # # # # # # # # # # # # # # # # # # # # # # # #
# Check Last Jamf Pro Check-In (thanks, @jordywitteman!)
# # # # # # # # # # # # # # # # # # # # # # # # # # # # # # # # # # # # # # # # # # # # # # # # # #

function checkJamfProCheckIn() {

    local humanReadableCheckName="Last Jamf Pro check-in"
    notice "Checking ${humanReadableCheckName} …"

    dialogUpdate "icon: SF=dot.radiowaves.left.and.right,${organizationColorScheme}"
    dialogUpdate "listitem: index: ${1}, status: wait, statustext: Checking …"
    dialogUpdate "progress: increment"
    dialogUpdate "progresstext: Determining ${humanReadableCheckName} …"

    sleep "${anticipationDuration}"

    # Enable 24 hour clock format (12 hour clock enabled by default)
    twenty_four_hour_format="false"

    # Number of seconds since action last occurred (86400 = 1 day)
    check_in_time_old=86400      # 1 day
    check_in_time_aging=28800    # 8 hours

    last_check_in_time=$(grep "Checking for policies triggered by \"recurring check-in\"" "/private/var/log/jamf.log" | tail -n 1 | awk '{ print $2,$3,$4 }')

    # Convert last Jamf Pro check-in time to epoch
    last_check_in_time_epoch=$(date -j -f "%b %d %T" "${last_check_in_time}" +"%s")
    time_since_check_in_epoch=$(($currentTimeEpoch-$last_check_in_time_epoch))

    # Convert last Jamf Pro epoch to something easier to read
    if [[ "${twenty_four_hour_format}" == "true" ]]; then
        # Outputs 24 hour clock format
        last_check_in_time_human_reable=$(date -r "${last_check_in_time_epoch}" "+%A %H:%M")
    else
        # Outputs 12 hour clock format
        last_check_in_time_human_reable=$(date -r "${last_check_in_time_epoch}" "+%A %-l:%M %p")
    fi

    # Set status indicator for last check-in
    if [ ${time_since_check_in_epoch} -ge ${check_in_time_old} ]; then
        # check_in_status_indicator="🔴"
        dialogUpdate "listitem: index: ${1}, status: fail, statustext: ${last_check_in_time_human_reable}"
        errorOut "${humanReadableCheckName}: ${last_check_in_time_human_reable}"
        overallHealth+="${humanReadableCheckName}; "
    elif [ ${time_since_check_in_epoch} -ge ${check_in_time_aging} ]; then
        # check_in_status_indicator="🟠"
        dialogUpdate "listitem: index: ${1}, status: error, statustext: ${last_check_in_time_human_reable}"
        warning "${humanReadableCheckName}: ${last_check_in_time_human_reable}"
        overallHealth+="${humanReadableCheckName}; "
    elif [ ${time_since_check_in_epoch} -lt ${check_in_time_aging} ]; then
        # check_in_status_indicator="🟢"
        dialogUpdate "listitem: index: ${1}, status: success, statustext: ${last_check_in_time_human_reable}"
        info "${humanReadableCheckName}: ${last_check_in_time_human_reable}"
    fi

}



# # # # # # # # # # # # # # # # # # # # # # # # # # # # # # # # # # # # # # # # # # # # # # # # # #
# Check Last Jamf Pro Inventory Update (thanks, @jordywitteman!)
# # # # # # # # # # # # # # # # # # # # # # # # # # # # # # # # # # # # # # # # # # # # # # # # # #

function checkJamfProInventory() {

    local humanReadableCheckName="Last Jamf Pro inventory update"
    notice "Check ${humanReadableCheckName} …"

    dialogUpdate "icon: SF=checklist,${organizationColorScheme}"
    dialogUpdate "listitem: index: ${1}, status: wait, statustext: Checking …"
    dialogUpdate "progress: increment"
    dialogUpdate "progresstext: Determining ${humanReadableCheckName} …"

    sleep "${anticipationDuration}"

    # Enable 24 hour clock format (12 hour clock enabled by default)
    twenty_four_hour_format="false"

    # Number of seconds since action last occurred (86400 = 1 day)
    inventory_time_old=604800    # 1 week
    inventory_time_aging=259200  # 3 days

    # Get last Jamf Pro inventory time from jamf.log
    last_inventory_time=$(grep "Removing existing launchd task /Library/LaunchDaemons/com.jamfsoftware.task.bgrecon.plist..." "/private/var/log/jamf.log" | tail -n 1 | awk '{ print $2,$3,$4 }')

    # Convert last Jamf Pro inventory time to epoch
    last_inventory_time_epoch=$(date -j -f "%b %d %T" "${last_inventory_time}" +"%s")
    time_since_inventory_epoch=$(($currentTimeEpoch-$last_inventory_time_epoch))

    # Convert last Jamf Pro epoch to something easier to read
    if [[ "${twenty_four_hour_format}" == "true" ]]; then
        # Outputs 24 hour clock format
        last_inventory_time_human_reable=$(date -r "${last_inventory_time_epoch}" "+%A %H:%M")
    else
        # Outputs 12 hour clock format
        last_inventory_time_human_reable=$(date -r "${last_inventory_time_epoch}" "+%A %-l:%M %p")
    fi

    #set status indicator for last inventory
    if [ ${time_since_inventory_epoch} -ge ${inventory_time_old} ]; then
        # inventory_status_indicator="🔴"
        dialogUpdate "listitem: index: ${1}, status: fail, statustext: ${last_inventory_time_human_reable}"
        errorOut "${humanReadableCheckName}: ${last_inventory_time_human_reable}"
        overallHealth+="${humanReadableCheckName}; "
    elif [ ${time_since_inventory_epoch} -ge ${inventory_time_aging} ]; then
        # inventory_status_indicator="🟠"
        dialogUpdate "listitem: index: ${1}, status: error, statustext: ${last_inventory_time_human_reable}"
        warning "${humanReadableCheckName}: ${last_inventory_time_human_reable}"
        overallHealth+="${humanReadableCheckName}; "
    elif [ ${time_since_inventory_epoch} -lt ${inventory_time_aging} ]; then
        # inventory_status_indicator="🟢"
        dialogUpdate "listitem: index: ${1}, status: success, statustext: ${last_inventory_time_human_reable}"
        info "${humanReadableCheckName}: ${last_inventory_time_human_reable}"
    fi

}



# # # # # # # # # # # # # # # # # # # # # # # # # # # # # # # # # # # # # # # # # # # # # # # # # #
# Check FileVault
# # # # # # # # # # # # # # # # # # # # # # # # # # # # # # # # # # # # # # # # # # # # # # # # # #

function checkFileVault() {

    local humanReadableCheckName="FileVault"
    notice "Check ${humanReadableCheckName} …"

    dialogUpdate "icon: SF=lock.laptopcomputer,${organizationColorScheme}"
    dialogUpdate "listitem: index: ${1}, status: wait, statustext: Checking …"
    dialogUpdate "progress: increment"
    dialogUpdate "progresstext: Determining ${humanReadableCheckName} status …"

    sleep "${anticipationDuration}"

    fileVaultCheck=$( fdesetup isactive )

    if [[ -f /Library/Preferences/com.apple.fdesetup.plist ]] || [[ "$fileVaultCheck" == "true" ]]; then

        fileVaultStatus=$( fdesetup status -extended -verbose 2>&1 )

        case ${fileVaultStatus} in

            *"FileVault is On."* ) 
                dialogUpdate "listitem: index: ${1}, status: success, statustext: Enabled"
                info "${humanReadableCheckName}: Enabled"
                ;;

            *"Deferred enablement appears to be active for user"* )
                dialogUpdate "listitem: index: ${1}, status: success, statustext: Enabled (next login)"
                warning "${humanReadableCheckName}: Enabled (next login)"
                ;;

            *  )
                dialogUpdate "listitem: index: ${1}, status: error, statustext: Failed"
                errorOut "${humanReadableCheckName} (${1})"
                overallHealth+="${humanReadableCheckName}; "
                ;;

        esac

    else

        dialogUpdate "listitem: index: ${1}, status: error, statustext: Failed"
        errorOut "${humanReadableCheckName} (${1})"
        overallHealth+="${humanReadableCheckName}; "

    fi

}



# # # # # # # # # # # # # # # # # # # # # # # # # # # # # # # # # # # # # # # # # # # # # # # # # #
# Check External Validation (where Parameter 2 represents the Jamf Pro Policy Custom Trigger)
# # # # # # # # # # # # # # # # # # # # # # # # # # # # # # # # # # # # # # # # # # # # # # # # # #

function checkExternal() {

    trigger="${2}"
    appPath="${3}"
    appDisplayName=$(basename "${appPath}" .app)

    notice "External Check: ${appPath} …"

    dialogUpdate "icon: ${appPath}"
    dialogUpdate "listitem: index: ${1}, status: wait, statustext: Checking …"
    dialogUpdate "progress: increment"
    dialogUpdate "progresstext: Determining status of ${appDisplayName} …"

    # sleep "${anticipationDuration}"

    externalValidation=$( /usr/local/bin/jamf policy -event $trigger | grep "Script result:" )

    case ${externalValidation} in

        *"Failed"* )
            dialogUpdate "listitem: index: ${1}, status: fail, statustext: Failed"
            errorOut "${appDisplayName} Failed"
            overallHealth+="${appDisplayName}; "
            ;;

        *"Running"* ) 
            dialogUpdate "listitem: index: ${1}, status: success, statustext: Running"
            info "${appDisplayName} running"
            ;;

        *"Error"* | * )
            dialogUpdate "listitem: index: ${1}, status: error, statustext: Error"
            errorOut "${appDisplayName} Error"
            overallHealth+="${appDisplayName}; "
            ;;

    esac

}



# # # # # # # # # # # # # # # # # # # # # # # # # # # # # # # # # # # # # # # # # # # # # # # # # #
# Check Network Quality
# # # # # # # # # # # # # # # # # # # # # # # # # # # # # # # # # # # # # # # # # # # # # # # # # #

function checkNetworkQuality() {

    local humanReadableCheckName="Network Quality"
    notice "Check ${humanReadableCheckName} …"    

    dialogUpdate "icon: SF=gauge.with.dots.needle.67percent,${organizationColorScheme}"
    dialogUpdate "listitem: index: ${1}, status: wait, statustext: Checking …"
    dialogUpdate "progress: increment"
    dialogUpdate "progresstext: Determining ${humanReadableCheckName} …"

    # sleep "${anticipationDuration}"

    networkQualityTestFile="/var/tmp/networkQualityTest"

    if [[ -e "${networkQualityTestFile}" ]]; then

        networkQualityTestFileCreationEpoch=$( stat -f "%m" "${networkQualityTestFile}" )
        networkQualityTestMaximumEpoch=$( date -v-"${networkQualityTestMaximumAge}" +%s )

        if [[ "${networkQualityTestFileCreationEpoch}" -gt "${networkQualityTestMaximumEpoch}" ]]; then

            info "Using cached ${humanReadableCheckName} Test"
            testStatus="(cached)"

        else

            unset testStatus
            info "Removing cached result …"
            rm "${networkQualityTestFile}"
            info "Starting ${humanReadableCheckName} Test …"
            networkQuality -s -v -c > "${networkQualityTestFile}"
            info "Completed ${humanReadableCheckName} Test"

        fi

    else

        info "Starting ${humanReadableCheckName} Test …"
        networkQuality -s -v -c > "${networkQualityTestFile}"
        info "Completed ${humanReadableCheckName} Test"

    fi

    networkQualityTest=$( < "${networkQualityTestFile}" )

    case "${osVersion}" in

        11* ) 
            dlThroughput="N/A; macOS ${osVersion}"
            dlResponsiveness="N/A; macOS ${osVersion}"
            ;;

        * )
            dlThroughput=$( get_json_value "$networkQualityTest" "dl_throughput" )
            dlResponsiveness=$( get_json_value "$networkQualityTest" "dl_responsiveness" )
            ;;

    esac

    mbps=$( echo "scale=2; ( $dlThroughput / 1000000 )" | bc )
    dialogUpdate "listitem: index: ${1}, status: success, statustext: ${mbps} Mbps ${testStatus}"
    info "Download: ${mbps} Mbps, Responsiveness: ${dlResponsiveness}; "

    dialogUpdate "icon: ${icon}"

}



# # # # # # # # # # # # # # # # # # # # # # # # # # # # # # # # # # # # # # # # # # # # # # # # # #
# Update Computer Inventory
# # # # # # # # # # # # # # # # # # # # # # # # # # # # # # # # # # # # # # # # # # # # # # # # # #

function updateComputerInventory() {

    notice "Updating Computer Inventory …"

    dialogUpdate "icon: SF=pencil.and.list.clipboard,${organizationColorScheme}"
    dialogUpdate "listitem: index: ${1}, status: wait, statustext: Updating …"
    dialogUpdate "progress: increment"
    dialogUpdate "progresstext: Updating Computer Inventory …"

    if [[ "${operationMode}" == "production" ]]; then

        jamf recon # -verbose

    else

        sleep "${anticipationDuration}"

    fi

    dialogUpdate "listitem: index: ${1}, status: success, statustext: Updated"

}



####################################################################################################
#
# Program
#
####################################################################################################

# # # # # # # # # # # # # # # # # # # # # # # # # # # # # # # # # # # # # # # # # # # # # # # # # #
# Write MDM-specific JSON to disk
# # # # # # # # # # # # # # # # # # # # # # # # # # # # # # # # # # # # # # # # # # # # # # # # # #

case ${mdmVendor} in

    "Jamf Pro" )
        combinedJSON=$(jq -n --argjson dialog "$mainDialogJSON" --argjson listitems "$jamfProListitemJSON" '$dialog + { "listitem": $listitems }')
        ;;

    * )
        warning "Unknown MDM vendor: ${mdmVendor}"
        combinedJSON=$(jq -n --argjson dialog "$mainDialogJSON" --argjson listitems "$genericMdmListitemJSON" '$dialog + { "listitem": $listitems }')
        ;;

esac

echo "$combinedJSON" > "$dialogJSONFile"



# # # # # # # # # # # # # # # # # # # # # # # # # # # # # # # # # # # # # # # # # # # # # # # # # #
# Create Dialog
# # # # # # # # # # # # # # # # # # # # # # # # # # # # # # # # # # # # # # # # # # # # # # # # # #

notice "Current Elapsed Time: $(printf '%dh:%dm:%ds\n' $((SECONDS/3600)) $((SECONDS%3600/60)) $((SECONDS%60)))"

eval ${dialogBinary} --jsonfile ${dialogJSONFile} &
dialogPID=$!
info "Dialog PID: ${dialogPID}"

dialogUpdate "progresstext: Initializing …"

# Band-Aid for macOS 15+ `withAnimation` SwiftUI bug
dialogUpdate "list: hide"
dialogUpdate "list: show"



# # # # # # # # # # # # # # # # # # # # # # # # # # # # # # # # # # # # # # # # # # # # # # # # # #
# Health Checks (where "n" represents the listitem order)
# # # # # # # # # # # # # # # # # # # # # # # # # # # # # # # # # # # # # # # # # # # # # # # # # #


if [[ "${operationMode}" == "production" ]]; then

    # Production Mode
    case ${mdmVendor} in

        "Jamf Pro" )
            checkOS "0"
            checkAvailableSoftwareUpdates "1"
            checkSIP "2"
            checkFirewall "3"
            checkFileVault "4"
            checkUptime "5"
            checkFreeDiskSpace "6"
            checkJamfProMdmProfile "7"
            checkJssCertificateExpiration "8"
            checkAPNs "9"
            checkJamfProCheckIn "10"
            checkJamfProInventory "11"
            checkExternal "12" "symvBeyondTrustPMfM" "/Applications/PrivilegeManagement.app"
            checkExternal "13" "symvCiscoUmbrella" "/Applications/Cisco/Cisco Secure Client.app"
            checkExternal "14" "symvCrowdStrikeFalcon" "/Applications/Falcon.app"
            checkExternal "15" "symvGlobalProtect" "/Applications/GlobalProtect.app"
            checkNetworkQuality "16"
            updateComputerInventory "17"
            ;;

        * )
            checkOS "0"
            checkAvailableSoftwareUpdates "1"
            checkSIP "2"
            checkFirewall "3"
            checkFileVault "4"
            checkUptime "5"
            checkFreeDiskSpace "6"
            checkNetworkQuality "7"
            ;;
    esac

    dialogUpdate "icon: ${icon}"
    dialogUpdate "progresstext: Final Analysis …"

    sleep "${anticipationDuration}"

else

    # Non-production Mode

    dialogUpdate "title: ${humanReadableScriptName} (${scriptVersion}) [ MDM Vendor: ${mdmVendor} | Operation Mode: ${operationMode} ]"

    listitemLength=$(get_json_value "${combinedJSON}" "listitem.length")

    for (( i=0; i<listitemLength; i++ )); do

        notice "[Operation Mode: ${operationMode}] Check ${i} …"

        dialogUpdate "icon: SF=${i}.square,${organizationColorScheme}"
        dialogUpdate "listitem: index: ${i}, status: wait, statustext: Checking …"
        dialogUpdate "progress: increment"
        dialogUpdate "progresstext: [Operation Mode: ${operationMode}] • Item No. ${i} …"

        # sleep "${anticipationDuration}"

        ###
        #
        # START EXAMPLE
        #
        #   Check-specific
        #
        #   code
        #
        #   goes
        #
        #   here
        #
        # END EXAMPLE
        #
        ###

        dialogUpdate "listitem: index: ${i}, status: success, statustext: ${operationMode}"

    done

    dialogUpdate "icon: ${icon}"
    dialogUpdate "progresstext: Final Analysis …"

    sleep "${anticipationDuration}"

fi



# # # # # # # # # # # # # # # # # # # # # # # # # # # # # # # # # # # # # # # # # # # # # # # # # #
# Quit Script
# # # # # # # # # # # # # # # # # # # # # # # # # # # # # # # # # # # # # # # # # # # # # # # # # #

quitScript<|MERGE_RESOLUTION|>--- conflicted
+++ resolved
@@ -17,21 +17,8 @@
 #
 # HISTORY
 #
-<<<<<<< HEAD
-# Version 3.0.0, 23-Jul-2025, Dan K. Snelson (@dan-snelson)
+# Version 3.0.0, 24-Jul-2025, Dan K. Snelson (@dan-snelson)
 #   - First (attempt at a) MDM-agnostic release
-=======
-# Version 2.1.0, 24-Jul-2025, Dan K. Snelson (@dan-snelson)
-#   - Added an `operationMode` of "debug" to specifically enable swiftDialog debugging
-#   - Improved error handling for malformed `plistFilepath` variables (Addresses Issue #2)
-#   - Updated overlayicon to be MDM-agnostic (Addresses Issue #3)
-#   - Added Secure Token status check to `helpmessage` (Addresses Issue #4)
-#   - Addition of Packet Firewall status check option (Pull Request #5; thanks, @HowardGMac!)
-#   - Updated MHC_icon.png
-#   - Update Firewall Cases to include one for State 2 (Pull Request #8; thanks, @mam5hs!)
-#   - Fix for Free Disk Space comparison bug (Addresses Issue #10). (Pull Request #11; thanks again, @HowardGMac!)
-#   - Added bootstrap token status
->>>>>>> abd452c9
 #
 ####################################################################################################
 
@@ -46,11 +33,7 @@
 export PATH=/usr/bin:/bin:/usr/sbin:/sbin:/usr/local/bin/
 
 # Script Version
-<<<<<<< HEAD
-scriptVersion="3.0.0b4"
-=======
-scriptVersion="2.1.0"
->>>>>>> abd452c9
+scriptVersion="3.0.0b5"
 
 # Client-side Log
 scriptLog="/var/log/org.churchofjesuschrist.log"
