#!/bin/zsh --no-rcs
# shellcheck shell=bash

####################################################################################################
#
# Mac Health Check
#
# A practical and user-friendly approach to surfacing Mac compliance information directly to end-users
# via Jamf Pro Self Service
#
# https://snelson.us/mhc
#
# Inspired by:
#   - @talkingmoose and @robjschroeder
#
####################################################################################################
#
# HISTORY
#
<<<<<<< HEAD
# Version 3.0.0, 24-Aug-2025, Dan K. Snelson (@dan-snelson)
#   - First (attempt at a) MDM-agnostic release
=======
# Version 2.3.0, 26-Aug-2025, Dan K. Snelson (@dan-snelson)
#   - Enhanced `operationMode` to verbosely execute when set to `debug` (Addresses Issue #28)
#   - Adjusted GlobalProtect VPN check for IPv6
#   - Enhanced `checkJssCertificateExpiration` function (Addresses Issue #27 via Pull Request #30; thanks, @theahadub and @ScottEKendall)
#   - Extended Network Checks (Pull Request #31 addresses Issue #23; thanks big bunches, @tonyyo11!)
#   - Added `organizationBrandingBannerURL` (thanks for the inspiration, @ScottEKendall!)
#   - Adjusted `checkVPN` function to report "Unknown" for the catch-all condition of `vpnStatus`
#   - Added "Connected" and "Disconnected" options to `checkVPN` function
#   - Adjusted Palo Alto Networks GlobalProtect VPN Information
#   - Fallback to a list o' preferred wireless networks when SSID is redacted (leverages a new space-separated list of SSIDs, `organizationSSID`)
>>>>>>> cb5a261c
#
####################################################################################################



####################################################################################################
#
# Global Variables
#
####################################################################################################

export PATH=/usr/bin:/bin:/usr/sbin:/sbin:/usr/local/bin/

# Script Version
<<<<<<< HEAD
scriptVersion="3.0.0b14"
=======
scriptVersion="2.3.0"
>>>>>>> cb5a261c

# Client-side Log
scriptLog="/var/log/org.churchofjesuschrist.log"

# Elapsed Time
SECONDS="0"

# Load is-at-least for version comparison
autoload -Uz is-at-least



# # # # # # # # # # # # # # # # # # # # # # # # # # # # # # # # # # # # # # # # # # # # # # # # # #
# Script Paramters
# # # # # # # # # # # # # # # # # # # # # # # # # # # # # # # # # # # # # # # # # # # # # # # # # #

# Paramter 4: Operation Mode [ test | debug | production ]
operationMode="${4:-"debug"}"

    # Enable `set -x` if operation mode is "test" or "debug" to help identify variable initialization issues (i.e., SSID)
    [[ "${operationMode}" == "test" || "${operationMode}" == "debug" ]] && set -x

# Parameter 5: Microsoft Teams or Slack Webhook URL [ Leave blank to disable (default) | https://microsoftTeams.webhook.com/URL | https://hooks.slack.com/services/URL ]
webhookURL="${5:-""}"



# # # # # # # # # # # # # # # # # # # # # # # # # # # # # # # # # # # # # # # # # # # # # # # # # #
# Organization Variables
# # # # # # # # # # # # # # # # # # # # # # # # # # # # # # # # # # # # # # # # # # # # # # # # # #

# Script Human-readable Name
humanReadableScriptName="Mac Health Check"

# Organization's Script Name
organizationScriptName="MHC"

# Organization's Branding Banner URL
organizationBrandingBannerURL="https://img.freepik.com/free-photo/abstract-smooth-orange-background-layout-designstudioroom-web-template-business-report-with-smooth-c_1258-54783.jpg" # [Image by benzoix on Freepik](https://www.freepik.com/author/benzoix)

# Organization's Overlayicon URL
organizationOverlayiconURL=""

# Organization's Color Scheme
organizationColorScheme="weight=semibold,colour1=#ef9d51,colour2=#ef7951"

# Organization's Kerberos Realm (leave blank to disable check)
kerberosRealm=""

# Organization's Firewall Type [ socketfilterfw | pf ]
organizationFirewall="socketfilterfw"

# Organization's VPN client type [ none | paloalto | cisco | tailscale ]
vpnClientVendor="paloalto"

# Organization's VPN data type [ basic | extended ]
vpnClientDataType="extended"

# Organization's SSIDs (space-delimited)
organizationSSID="MoeHoward LarryFine CurlyHoward"

# "Anticipation" Duration (in seconds)
anticipationDuration="2"

# How many previous minor OS versions will be marked as compliant
previousMinorOS="2"

# Allowed minimum percentage of free disk space
allowedMinimumFreeDiskPercentage="10"

# Network Quality Test Maximum Age
# Leverages `date -v-`; One of either y, m, w, d, H, M or S
# must be used to specify which part of the date is to be adjusted
networkQualityTestMaximumAge="1H"

# Allowed number of uptime minutes
# - 1 day = 24 hours × 60 minutes/hour = 1,440 minutes
# - 7 days, multiply: 7 × 1,440 minutes = 10,080 minutes
allowedUptimeMinutes="10080"

# Should excessive uptime result in a "warning" or "error" ?
excessiveUptimeAlertStyle="warning"

# Completion Timer (in seconds)
completionTimer="60"



# # # # # # # # # # # # # # # # # # # # # # # # # # # # # # # # # # # # # # # # # # # # # # # # # #
# MDM vendor (thanks, @TechTrekkie!)
# # # # # # # # # # # # # # # # # # # # # # # # # # # # # # # # # # # # # # # # # # # # # # # # # #

if [[ -n "$(profiles list -output stdout-xml | awk '/com.apple.mdm/ {print $1}' | tail -1)" ]]; then
    serverURL=$( profiles list -output stdout-xml | grep -a1 'ServerURL' | sed -n 's/.*<string>\(https:\/\/[^\/]*\).*/\1/p' )
    if [[ -n "$serverURL" ]]; then
        # echo "MDM server address: $serverURL"
    else
        echo "Failed to get MDM URL!"
    fi
else
    echo "Not enrolled in an MDM server."
fi

# Vendor's MDM Profile UUID
# You can find this out by using: `sudo profiles show enrollment | grep -A3 -B3 com.apple.mdm`

case "${serverURL}" in

    *addigy* )
        mdmVendor="Addigy"
        mdmVendorUuid=""
        ;;

    *jamf* | *jss* )
        mdmVendor="Jamf Pro"
        mdmVendorUuid="00000000-0000-0000-A000-4A414D460004"
        [[ -f "/private/var/log/jamf.log" ]] || { echo "jamf.log missing; exiting."; exit 1; }
        ;;

    *jumpcloud* )
        mdmVendor="JumpCloud"
        mdmVendorUuid=""
        ;;
    
    *microsoft* )
        mdmVendor="Microsoft Intune"
        mdmVendorUuid="67A5265B-12D4-4EB5-A2B3-72C683E33BCF"
        ;;

    *mosyle* )
        mdmVendor="Mosyle"
        mdmVendorUuid=""
        ;;

    * )
        echo "Unable to determine MDM from ServerURL"
        ;;

esac



# # # # # # # # # # # # # # # # # # # # # # # # # # # # # # # # # # # # # # # # # # # # # # # # # #
# Configuration Profile Variables
# # # # # # # # # # # # # # # # # # # # # # # # # # # # # # # # # # # # # # # # # # # # # # # # # #

case ${mdmVendor} in

    "Jamf Pro" )

        # Organization's Client-side Jamf Pro Variables
        jamfProVariables="org.churchofjesuschrist.jamfprovariables.plist"

        # Property List File
        plistFilepath="/Library/Managed Preferences/${jamfProVariables}"

        if [[ -e "${plistFilepath}" ]]; then
            jamfProID=$( defaults read "${plistFilepath}" "Jamf Pro ID" 2>/dev/null )
            jamfProSiteName=$( defaults read "${plistFilepath}" "Site Name" 2>/dev/null )
        fi
        ;;

esac



# # # # # # # # # # # # # # # # # # # # # # # # # # # # # # # # # # # # # # # # # # # # # # # # # #
# Computer Variables
# # # # # # # # # # # # # # # # # # # # # # # # # # # # # # # # # # # # # # # # # # # # # # # # # #

osVersion=$( sw_vers -productVersion )
osVersionExtra=$( sw_vers -productVersionExtra ) 
osBuild=$( sw_vers -buildVersion )
osMajorVersion=$( echo "${osVersion}" | awk -F '.' '{print $1}' )
if [[ -n $osVersionExtra ]] && [[ "${osMajorVersion}" -ge 13 ]]; then osVersion="${osVersion} ${osVersionExtra}"; fi
serialNumber=$( ioreg -rd1 -c IOPlatformExpertDevice | awk -F'"' '/IOPlatformSerialNumber/{print $4}' )
computerName=$( scutil --get ComputerName | sed 's/’//' )
computerModel=$( sysctl -n hw.model )
localHostName=$( scutil --get LocalHostName )
batteryCycleCount=$( ioreg -r -c "AppleSmartBattery" | grep '"CycleCount" = ' | awk '{ print $3 }' | sed s/\"//g )
bootstrapTokenStatus=$( profiles status -type bootstraptoken | awk '{sub(/^profiles: /, ""); printf "%s", $0; if (NR < 2) printf "; "}' | sed 's/; $//' )
sshStatus=$( systemsetup -getremotelogin | awk -F ": " '{ print $2 }' )
networkTimeServer=$( systemsetup -getnetworktimeserver )
locationServices=$( defaults read /var/db/locationd/Library/Preferences/ByHost/com.apple.locationd LocationServicesEnabled )
locationServicesStatus=$( [ "${locationServices}" = "1" ] && echo "Enabled" || echo "Disabled" )
sudoStatus=$( visudo -c )
sudoAllLines=$( awk '/\(ALL\)/' /etc/sudoers | tr '\t\n#' ' ' )



# # # # # # # # # # # # # # # # # # # # # # # # # # # # # # # # # # # # # # # # # # # # # # # # # #
# SSID ("Guess" SSID with macOS 15.7 and later; Determine SSID with macOS 15.6.1 and earlier)
# # # # # # # # # # # # # # # # # # # # # # # # # # # # # # # # # # # # # # # # # # # # # # # # # #

if is-at-least 15.7 "${osVersion}"; then
    wirelessInterface=$( networksetup -listnetworkserviceorder | sed -En 's/^\(Hardware Port: (Wi-Fi|AirPort), Device: (en.)\)$/\2/p' )
    preferredWirelessNetworks=$( networksetup -listpreferredwirelessnetworks "${wirelessInterface}" )
    ssid=$( echo "$preferredWirelessNetworks" | grep -E "^[[:space:]]*(${organizationSSID// /|})[[:space:]]*$" | awk '{print $1}' | tr '\n' ',' | sed 's/,$//; s/,/, /g' ) 
    [[ -z "${ssid}" ]] && ssid="No Enterprise SSIDs Found" || ssid="${ssid} (preferred)"
else
    ssid=$( system_profiler SPAirPortDataType | awk '/Current Network Information:/ { getline; print substr($0, 13, (length($0) - 13)); exit }' )
fi



# # # # # # # # # # # # # # # # # # # # # # # # # # # # # # # # # # # # # # # # # # # # # # # # # #
# Logged-in User Variables
# # # # # # # # # # # # # # # # # # # # # # # # # # # # # # # # # # # # # # # # # # # # # # # # # #

loggedInUser=$( echo "show State:/Users/ConsoleUser" | scutil | awk '/Name :/ { print $3 }' )
loggedInUserFullname=$( id -F "${loggedInUser}" )
loggedInUserFirstname=$( echo "$loggedInUserFullname" | sed -E 's/^.*, // ; s/([^ ]*).*/\1/' | sed 's/\(.\{25\}\).*/\1…/' | awk '{print ( $0 == toupper($0) ? toupper(substr($0,1,1))substr(tolower($0),2) : toupper(substr($0,1,1))substr($0,2) )}' )
loggedInUserID=$( id -u "${loggedInUser}" )
loggedInUserGroupMembership=$( id -Gn "${loggedInUser}" )
if [[ ${loggedInUserGroupMembership} == *"admin"* ]]; then localAdminWarning="WARNING: '$loggedInUser' IS A MEMBER OF 'admin'; "; fi
loggedInUserHomeDirectory=$( dscl . read "/Users/${loggedInUser}" NFSHomeDirectory | awk -F ' ' '{print $2}' )

# Secure Token Status
secureTokenStatus=$( sysadminctl -secureTokenStatus ${loggedInUser} 2>&1 )
case "${secureTokenStatus}" in
    *"ENABLED"*)    secureToken="Enabled"   ;;
    *"DISABLED"*)   secureToken="Disabled"  ;;
    *)              secureToken="Unknown"   ;;
esac

# Kerberos Single Sign-on Extension
if [[ -n "${kerberosRealm}" ]]; then
    su \- "${loggedInUser}" -c "app-sso -i ${kerberosRealm}" > /var/tmp/app-sso.plist
    ssoLoginTest=$( /usr/libexec/PlistBuddy -c "Print:login_date" /var/tmp/app-sso.plist 2>&1 )
    if [[ ${ssoLoginTest} == *"Does Not Exist"* ]]; then
        kerberosSSOeResult="${loggedInUser} NOT logged in"
    else
        username=$( /usr/libexec/PlistBuddy -c "Print:upn" /var/tmp/app-sso.plist | awk -F@ '{print $1}' )
        kerberosSSOeResult="${username}"
    fi
    /bin/rm -f /var/tmp/app-sso.plist
fi

# Platform Single Sign-on Extension
pssoeEmail=$( dscl . read /Users/"${loggedInUser}" dsAttrTypeStandard:AltSecurityIdentities 2>/dev/null | awk -F'SSO:' '/PlatformSSO/ {print $2}' )
if [[ -n "${pssoeEmail}" ]]; then
    platformSSOeResult="${pssoeEmail}"
else
    platformSSOeResult="${loggedInUser} NOT logged in"
fi

# Last modified time of user's Microsoft OneDrive sync file (thanks, @pbowden-msft!)
if [[ -d "${loggedInUserHomeDirectory}/Library/Application Support/OneDrive/settings/Business1/" ]]; then
    DataFile=$( ls -t "${loggedInUserHomeDirectory}"/Library/Application\ Support/OneDrive/settings/Business1/*.ini | head -n 1 )
    EpochTime=$( stat -f %m "$DataFile" )
    UTCDate=$( date -u -r $EpochTime '+%d-%b-%Y' )
    oneDriveSyncDate="${UTCDate}"
else
    oneDriveSyncDate="Not Configured"
fi

# Time Machine Backup Date
tmDestinationInfo=$( tmutil destinationinfo 2>/dev/null )
if [[ "${tmDestinationInfo}" == *"No destinations configured"* ]]; then
    tmStatus="Not configured"
    tmLastBackup=""
else
    tmDestinations=$( tmutil destinationinfo 2>/dev/null | grep "Name" | awk -F ':' '{print $NF}' | awk '{$1=$1};1')
    tmStatus="${tmDestinations//$'\n'/, }"

    tmBackupDates=$( tmutil latestbackup  2>/dev/null | awk -F "/" '{print $NF}' | cut -d'.' -f1 )
    if [[ -z $tmBackupDates ]]; then
        tmLastBackup="Last backup date(s) unknown; connect destination(s)"
    else
        tmLastBackup="; Date(s): ${tmBackupDates//$'\n'/, }"
    fi
fi



####################################################################################################
#
# Networking Variables
#
####################################################################################################

# # # # # # # # # # # # # # # # # # # # # # # # # # # # # # # # # # # # # # # # # # # # # # # # # #
# Active IP Address
# # # # # # # # # # # # # # # # # # # # # # # # # # # # # # # # # # # # # # # # # # # # # # # # # #

networkServices=$( networksetup -listallnetworkservices | grep -v asterisk )

while IFS= read -r aService; do
    activePort=$( networksetup -getinfo "$aService" | grep "IP address" | grep -v "IPv6" )
    activePort=${activePort/IP address: /}
    if [ "$activePort" != "" ] && [ "$activeServices" != "" ]; then
        activeServices="$activeServices\n**$aService IP:** $activePort"
    elif [ "$activePort" != "" ] && [ "$activeServices" = "" ]; then
        activeServices="**$aService IP:** $activePort"
    fi
done <<< "$networkServices"

activeIPAddress=$( echo "$activeServices" | sed '/^$/d' | head -n 1 )



####################################################################################################
#
# VPN Client Information
#
####################################################################################################

if [[ "${vpnClientVendor}" == "none" ]]; then
    vpnStatus="None"
fi

# # # # # # # # # # # # # # # # # # # # # # # # # # # # # # # # # # # # # # # # # # # # # # # # # #
# Palo Alto Networks GlobalProtect VPN Information
# # # # # # # # # # # # # # # # # # # # # # # # # # # # # # # # # # # # # # # # # # # # # # # # # #

if [[ "${vpnClientVendor}" == "paloalto" ]]; then
    vpnAppName="GlobalProtect VPN Client"
    vpnAppPath="/Applications/GlobalProtect.app"
    vpnStatus="GlobalProtect is NOT installed"
    if [[ -d "${vpnAppPath}" ]]; then
        vpnStatus="GlobalProtect is Idle"
        globalProtectTunnelStatus=$( /usr/libexec/PlistBuddy -c "Print :'Palo Alto Networks':GlobalProtect:DEM:'tunnel-status'" /Library/Preferences/com.paloaltonetworks.GlobalProtect.settings.plist )
        case "$globalProtectTunnelStatus" in
            "connected"* | "internal" )
                globalProtectVpnIP=$( /usr/libexec/PlistBuddy -c 'Print :"Palo Alto Networks":GlobalProtect:DEM:"tunnel-ip"' /Library/Preferences/com.paloaltonetworks.GlobalProtect.settings.plist 2>/dev/null | sed -nE 's/.*ipv4=([0-9]+\.[0-9]+\.[0-9]+\.[0-9]+).*/\1/p' )
                vpnStatus="Connected ${globalProtectVpnIP}"
                if [[ "${vpnClientDataType}" == "extended" ]]; then
                    globalProtectUserResult=$( defaults read /Users/${loggedInUser}/Library/Preferences/com.paloaltonetworks.GlobalProtect.client User 2>&1 )
                    if [[ "${globalProtectUserResult}"  == *"Does Not Exist" || -z "${globalProtectUserResult}" ]]; then
                        globalProtectUserResult="${loggedInUser} NOT logged-in"
                    elif [[ ! -z "${globalProtectUserResult}" ]]; then
                        globalProtectUserResult="\"${loggedInUser}\" logged-in"
                    fi
                    vpnExtendedStatus="${globalProtectUserResult}"
                fi
                ;;
            "disconnected" )
                vpnStatus="Disconnected"
                ;;
            *)
                vpnStatus="Unknown"
                ;;
        esac
    fi
fi

# # # # # # # # # # # # # # # # # # # # # # # # # # # # # # # # # # # # # # # # # # # # # # # # # #
# Cisco VPN Information
# # # # # # # # # # # # # # # # # # # # # # # # # # # # # # # # # # # # # # # # # # # # # # # # # #

if [[ "${vpnClientVendor}" == "cisco" ]]; then
    vpnAppName="Cisco VPN Client"
    vpnAppPath="/Applications/Cisco/Cisco AnyConnect Secure Mobility Client.app"
    vpnStatus="Cisco VPN is NOT installed"
    if [[ -d "${vpnAppPath}" ]]; then
        ciscoVPNStats=$(/opt/cisco/anyconnect/bin/vpn -s stats)
    elif [[ -d "/Applications/Cisco/Cisco Secure Client.app" ]]; then
        ciscoVPNStats=$(/opt/cisco/secureclient/bin/vpn -s stats)
    fi
    if [[ -n $ciscoVPNStats ]]; then
        ciscoVPNStatus=$(echo "${ciscoVPNStats}" | grep -m1 'Connection State:' | awk '{print $3}')
        ciscoVPNIP=$(echo "${ciscoVPNStats}" | grep -m1 'Client Address' | awk '{print $4}')
        if [[ "${ciscoVPNStatus}" == "Connected" ]]; then
            vpnStatus="${ciscoVPNIP}"
        else
            vpnStatus="Cisco VPN is Idle"
        fi
        if [[ "${vpnClientDataType}" == "extended" ]] && [[ "${ciscoVPNStatus}" == "Connected" ]]; then
            ciscoVPNServer=$(echo "${ciscoVPNStats}" | grep -m1 'Server Address:' | awk '{print $3}')
            ciscoVPNDuration=$(echo "${ciscoVPNStats}" | grep -m1 'Duration:' | awk '{print $2}')
            ciscoVPNSessionDisconnect=$(echo "${ciscoVPNStats}" | grep -m1 'Session Disconnect:' | awk '{print $3, $4, $5, $6, $7}')
            vpnExtendedStatus="VPN Server Address: ${ciscoVPNServer} VPN Connection Duration: ${ciscoVPNDuration} VPN Session Disconnect: $ciscoVPNSessionDisconnect"
        fi
    fi
fi

# # # # # # # # # # # # # # # # # # # # # # # # # # # # # # # # # # # # # # # # # # # # # # # # # #
# Tailscale VPN Information
# # # # # # # # # # # # # # # # # # # # # # # # # # # # # # # # # # # # # # # # # # # # # # # # # #

if [[ "${vpnClientVendor}" == "tailscale" ]]; then
    vpnAppName="Tailscale VPN Client"
    vpnAppPath="/Applications/Tailscale.app"
    vpnStatus="Tailscale is NOT installed"
    if [[ -d "${vpnAppPath}" ]]; then
        vpnStatus="Tailscale is Idle"
        if command -v tailscale >/dev/null 2>&1; then
            tailscaleCLI="tailscale"
        elif [[ -f "/Applications/Tailscale.app/Contents/MacOS/Tailscale" ]]; then
            tailscaleCLI="/Applications/Tailscale.app/Contents/MacOS/Tailscale"
        else
            tailscaleCLI=""
        fi
        if [[ -n "${tailscaleCLI}" ]]; then
            tailscaleStatusOutput=$("${tailscaleCLI}" status --json 2>/dev/null)
            if [[ $? -eq 0 ]] && [[ -n "${tailscaleStatusOutput}" ]]; then
                tailscaleBackendState=$(echo "${tailscaleStatusOutput}" | grep -o '"BackendState":"[^"]*' | cut -d'"' -f4)
                tailscaleIP=$(echo "${tailscaleStatusOutput}" | grep -o '"TailscaleIPs":\["[^"]*' | cut -d'"' -f4)
                case "${tailscaleBackendState}" in
                    "Running" ) 
                        if [[ -n "${tailscaleIP}" ]]; then
                            vpnStatus="${tailscaleIP}"
                        else
                            vpnStatus="Tailscale Connected (No IP)"
                        fi
                        ;;
                    "Stopped" ) vpnStatus="Tailscale is Stopped" ;;
                    "Starting" ) vpnStatus="Tailscale is Starting" ;;
                    "NeedsLogin" ) vpnStatus="Tailscale Needs Login" ;;
                    * ) vpnStatus="Tailscale Status Unknown" ;;
                esac
            else
                if pgrep -x "tailscaled" > /dev/null; then
                    vpnStatus="Tailscale Running (Status Unknown)"
                else
                    vpnStatus="Tailscale is Idle"
                fi
            fi
        fi
    fi
    if [[ "${vpnClientDataType}" == "extended" ]] && [[ "${tailscaleBackendState}" == "Running" ]]; then
        if [[ -n "${tailscaleCLI}" ]]; then
            tailscaleCurrentUser=$(echo "${tailscaleStatusOutput}" | grep -o '"CurrentTailnet":{"Name":"[^"]*' | cut -d'"' -f6)
            tailscaleHostname=$(echo "${tailscaleStatusOutput}" | grep -o '"Self":{"ID":"[^"]*","PublicKey":"[^"]*","HostName":"[^"]*' | cut -d'"' -f8)
            tailscaleExitNode=$(echo "${tailscaleStatusOutput}" | grep -o '"ExitNodeStatus":{"ID":"[^"]*' | cut -d'"' -f4)
            vpnExtendedStatus=""
            if [[ -n "${tailscaleCurrentUser}" ]]; then
                vpnExtendedStatus="${vpnExtendedStatus}Tailnet: ${tailscaleCurrentUser}; "
            fi
            if [[ -n "${tailscaleHostname}" ]]; then
                vpnExtendedStatus="${vpnExtendedStatus}Hostname: ${tailscaleHostname}; "
            fi
            if [[ -n "${tailscaleExitNode}" ]] && [[ "${tailscaleExitNode}" != "null" ]]; then
                vpnExtendedStatus="${vpnExtendedStatus}Using Exit Node; "
            else
                vpnExtendedStatus="${vpnExtendedStatus}Direct Connection; "
            fi
            tailscalePeerCount=$(echo "${tailscaleStatusOutput}" | grep -c '"Online":true')
            if [[ -n "${tailscalePeerCount}" ]] && [[ "${tailscalePeerCount}" -gt 0 ]]; then
                vpnExtendedStatus="${vpnExtendedStatus}Connected Peers: ${tailscalePeerCount}; "
            fi
        fi
    fi
fi



####################################################################################################
#
# swiftDialog Variables
#
####################################################################################################

# # # # # # # # # # # # # # # # # # # # # # # # # # # # # # # # # # # # # # # # # # # # # # # # # #
# Dialog binary
# # # # # # # # # # # # # # # # # # # # # # # # # # # # # # # # # # # # # # # # # # # # # # # # # #

# swiftDialog Binary Path
dialogBinary="/usr/local/bin/dialog"

# Enable debugging options for swiftDialog
[[ "${operationMode}" != "production" ]] && dialogBinary="${dialogBinary} --verbose --resizable --debug red"

# swiftDialog JSON File
dialogJSONFile=$( mktemp -u /var/tmp/dialogJSONFile_${organizationScriptName}.XXXX )

# swiftDialog Command File
dialogCommandFile=$( mktemp /var/tmp/dialogCommandFile_${organizationScriptName}.XXXX )

# Set Permissions on Dialog Command Files
chmod 644 "${dialogCommandFile}"

# The total number of steps for the progress bar, plus two (i.e., "progress: increment")
progressSteps="27"

# Set initial icon based on whether the Mac is a desktop or laptop
if system_profiler SPPowerDataType | grep -q "Battery Power"; then
    icon="SF=laptopcomputer.and.arrow.down,${organizationColorScheme}"
else
    icon="SF=desktopcomputer.and.arrow.down,${organizationColorScheme}"
fi

# Download the overlayicon from ${organizationOverlayiconURL}
if [[ -n "${organizationOverlayiconURL}" ]]; then
    curl -o "/var/tmp/overlayicon.png" "${organizationOverlayiconURL}" --silent --show-error --fail
    if [[ "$?" -ne 0 ]]; then
        echo "Error: Failed to download the overlayicon from '${brandingImageURL}'."
        overlayicon="/System/Library/CoreServices/Finder.app"
    else
        overlayicon="/var/tmp/overlayicon.png"
    fi
else
    overlayicon="/System/Library/CoreServices/Finder.app"
fi



# # # # # # # # # # # # # # # # # # # # # # # # # # # # # # # # # # # # # # # # # # # # # # # # # #
# IT Support Variables
# # # # # # # # # # # # # # # # # # # # # # # # # # # # # # # # # # # # # # # # # # # # # # # # # #

supportTeamName="IT Support"
supportTeamPhone="+1 (801) 555-1212"
supportTeamEmail="rescue@domain.org"
supportTeamWebsite="https://support.domain.org"
supportTeamHyperlink="[${supportTeamWebsite}](${supportTeamWebsite})"
supportKB="KB8675309"
infobuttonaction="https://servicenow.domain.org/support?id=kb_article_view&sysparm_article=${supportKB}"
supportKBURL="[${supportKB}](${infobuttonaction})"



# # # # # # # # # # # # # # # # # # # # # # # # # # # # # # # # # # # # # # # # # # # # # # # # # #
# Help Message Variables
# # # # # # # # # # # # # # # # # # # # # # # # # # # # # # # # # # # # # # # # # # # # # # # # # #

helpmessage="For assistance, please contact: **${supportTeamName}**<br>- **Telephone:** ${supportTeamPhone}<br>- **Email:** ${supportTeamEmail}<br>- **Website:** ${supportTeamWebsite}<br>- **Knowledge Base Article:** ${supportKBURL}<br><br>**User Information:**<br>- **Full Name:** ${loggedInUserFullname}<br>- **User Name:** ${loggedInUser}<br>- **User ID:** ${loggedInUserID}<br>- **Secure Token:** ${secureToken}<br>- **Location Services:** ${locationServicesStatus}<br>- **Microsoft OneDrive Sync Date:** ${oneDriveSyncDate}<br>- **Platform SSOe:** ${platformSSOeResult}<br><br>**Computer Information:**<br>- **macOS:** ${osVersion} (${osBuild})<br>- **Computer Name:** ${computerName}<br>- **Serial Number:** ${serialNumber}<br>- **Wi-Fi:** ${ssid}<br>- ${activeIPAddress}<br>- **VPN IP:** ${vpnStatus}"

case ${mdmVendor} in

    "Jamf Pro" )
        helpmessage+="<br><br>**Jamf Pro Information:**<br>- **Jamf Pro Computer ID:** ${jamfProID}<br>- **Site Name:** ${jamfProSiteName}"
        ;;

esac

helpimage="qr=${infobuttonaction}"



# # # # # # # # # # # # # # # # # # # # # # # # # # # # # # # # # # # # # # # # # # # # # # # # # #
# Main Dialog Window
# # # # # # # # # # # # # # # # # # # # # # # # # # # # # # # # # # # # # # # # # # # # # # # # # #

mainDialogJSON='
{
    "commandfile" : "'"${dialogCommandFile}"'",
    "bannerimage" : "'"${organizationBrandingBannerURL}"'",
    "bannertext" : "'"${humanReadableScriptName} (${scriptVersion})"'",
    "title" : "'"${humanReadableScriptName} (${scriptVersion})"'",
    "titlefont" : "shadow=true, size=36, colour=#FFFDF4",
    "ontop" : true,
    "moveable" : true,
    "windowbuttons" : "min",
    "quitkey" : "k",
    "icon" : "'"${icon}"'",
    "overlayicon" : "'"${overlayicon}"'",
    "message" : "none",
    "iconsize" : "198",
    "infobox" : "**User:** '"{userfullname}"'<br><br>**Computer Model:** '"{computermodel}"'<br><br>**Serial Number:** '"{serialnumber}"' ",
    "infobuttontext" : "'"${supportKB}"'",
    "infobuttonaction" : "'"${infobuttonaction}"'",
    "button1text" : "Wait",
    "button1disabled" : "true",
    "helpmessage" : "'"${helpmessage}"'",
    "helpimage" : "'"${helpimage}"'",
    "position" : "center",
    "progress" :  "'"${progressSteps}"'",
    "progresstext" : "Please wait …",
    "height" : "750",
    "width" : "900",
    "messagefont" : "size=14",
    "titlefont" : "shadow=true, size=24"
}
'

# Validate mainDialogJSON is valid JSON
if ! echo "$mainDialogJSON" | jq . >/dev/null 2>&1; then
  echo "Error: mainDialogJSON is invalid JSON"
  echo "$mainDialogJSON"
  exit 1
fi



# # # # # # # # # # # # # # # # # # # # # # # # # # # # # # # # # # # # # # # # # # # # # # # # # #
# Addigy MDM List Items
# # # # # # # # # # # # # # # # # # # # # # # # # # # # # # # # # # # # # # # # # # # # # # # # # #

addigyMdmListitemJSON='
[
    {"title" : "macOS Version", "subtitle" : "Organizational standards are the current and immediately previous versions of macOS", "icon" : "SF=01.circle.fill,'"${organizationColorScheme}"'", "status" : "pending", "statustext" : "Pending …"},
    {"title" : "Available Updates", "subtitle" : "Keep your Mac up-to-date to ensure its security and performance", "icon" : "SF=02.circle.fill,'"${organizationColorScheme}"'", "status" : "pending", "statustext" : "Pending …"},
    {"title" : "System Integrity Protection", "subtitle" : "System Integrity Protection (SIP) in macOS protects the entire system by preventing the execution of unauthorized code.", "icon" : "SF=03.circle.fill,'"${organizationColorScheme}"'", "status" : "pending", "statustext" : "Pending …"},
    {"title" : "Firewall", "subtitle" : "The built-in macOS firewall helps protect your Mac from unauthorized access.", "icon" : "SF=04.circle.fill,'"${organizationColorScheme}"'", "status" : "pending", "statustext" : "Pending …"},
    {"title" : "FileVault Encryption", "subtitle" : "FileVault is built-in to macOS and provides full-disk encryption to help prevent unauthorized access to your Mac", "icon" : "SF=05.circle.fill,'"${organizationColorScheme}"'", "status" : "pending", "statustext" : "Pending …"},
    {"title" : "VPN Client", "subtitle" : "Your Mac should have the proper VPN client installed and usable", "icon" : "SF=06.circle.fil,'"${organizationColorScheme}"'", "status" : "pending", "statustext" : "Pending …"},
    {"title" : "Last Reboot", "subtitle" : "Restart your Mac regularly — at least once a week — can help resolve many common issues", "icon" : "SF=07.circle.fill,'"${organizationColorScheme}"'", "status" : "pending", "statustext" : "Pending …"},
    {"title" : "Free Disk Space", "subtitle" : "See KB0080685 Disk Usage to help identify the 50 largest directories", "icon" : "SF=08.circle.fill,'"${organizationColorScheme}"'", "status" : "pending", "statustext" : "Pending …"},
    {"title" : "Apple Push Notification Hosts","subtitle":"Test connectivity to Apple Push Notification hosts","icon":"SF=09.circle.fill,'"${organizationColorScheme}"'", "status":"pending","statustext":"Pending …"},
    {"title" : "Apple Device Management","subtitle":"Test connectivity to Apple device enrollment and MDM services","icon":"SF=10.circle.fill,'"${organizationColorScheme}"'", "status":"pending","statustext":"Pending …"},
    {"title" : "Apple Software and Carrier Updates","subtitle":"Test connectivity to Apple software update endpoints","icon":"SF=11.circle.fill,'"${organizationColorScheme}"'", "status":"pending","statustext":"Pending …"},
    {"title" : "Apple Certificate Validation","subtitle":"Test connectivity to Apple certificate and OCSP services","icon":"SF=12.circle.fill,'"${organizationColorScheme}"'", "status":"pending","statustext":"Pending …"},
    {"title" : "Apple Identity and Content Services","subtitle":"Test connectivity to Apple Account and content delivery services","icon":"SF=13.circle.fill,'"${organizationColorScheme}"'", "status":"pending","statustext":"Pending …"},
    {"title" : "Network Quality Test", "subtitle" : "Various networking-related tests of your Mac’s Internet connection", "icon" : "SF=14.circle.fill,'"${organizationColorScheme}"'", "status" : "pending", "statustext" : "Pending …"}
]
'
# Validate addigyMdmListitemJSON is valid JSON
if ! echo "$addigyMdmListitemJSON" | jq . >/dev/null 2>&1; then
  echo "Error: addigyMdmListitemJSON is invalid JSON"
  echo "$addigyMdmListitemJSON"
  exit 1
fi



# # # # # # # # # # # # # # # # # # # # # # # # # # # # # # # # # # # # # # # # # # # # # # # # # #
# Jamf Pro List Items
# # # # # # # # # # # # # # # # # # # # # # # # # # # # # # # # # # # # # # # # # # # # # # # # # #

jamfProListitemJSON='
[
    {"title" : "macOS Version", "subtitle" : "Organizational standards are the current and immediately previous versions of macOS", "icon" : "SF=01.circle.fill,'"${organizationColorScheme}"'", "status" : "pending", "statustext" : "Pending …"},
    {"title" : "Available Updates", "subtitle" : "Keep your Mac up-to-date to ensure its security and performance", "icon" : "SF=02.circle.fill,'"${organizationColorScheme}"'", "status" : "pending", "statustext" : "Pending …"},
    {"title" : "System Integrity Protection", "subtitle" : "System Integrity Protection (SIP) in macOS protects the entire system by preventing the execution of unauthorized code.", "icon" : "SF=03.circle.fill,'"${organizationColorScheme}"'", "status" : "pending", "statustext" : "Pending …"},
    {"title" : "Firewall", "subtitle" : "The built-in macOS firewall helps protect your Mac from unauthorized access.", "icon" : "SF=04.circle.fill,'"${organizationColorScheme}"'", "status" : "pending", "statustext" : "Pending …"},
    {"title" : "FileVault Encryption", "subtitle" : "FileVault is built-in to macOS and provides full-disk encryption to help prevent unauthorized access to your Mac", "icon" : "SF=05.circle.fill,'"${organizationColorScheme}"'", "status" : "pending", "statustext" : "Pending …"},
    {"title" : "VPN Client", "subtitle" : "Your Mac should have the proper VPN client installed and usable", "icon" : "SF=06.circle.fill,'"${organizationColorScheme}"'", "status" : "pending", "statustext" : "Pending …"},
    {"title" : "Last Reboot", "subtitle" : "Restart your Mac regularly — at least once a week — can help resolve many common issues", "icon" : "SF=07.circle.fill,'"${organizationColorScheme}"'", "status" : "pending", "statustext" : "Pending …"},
    {"title" : "Free Disk Space", "subtitle" : "See KB0080685 Disk Usage to help identify the 50 largest directories", "icon" : "SF=08.circle.fill,'"${organizationColorScheme}"'", "status" : "pending", "statustext" : "Pending …"},
    {"title" : "'${mdmVendor}' MDM Profile", "subtitle" : "The presence of the '${mdmVendor}' MDM profile helps ensure your Mac is enrolled", "icon" : "SF=09.circle.fill,'"${organizationColorScheme}"'", "status" : "pending", "statustext" : "Pending …"},
    {"title" : "'${mdmVendor}' MDM Certficate Expiration", "subtitle" : "Validate the expiration date of the '${mdmVendor}' MDM certficate", "icon" : "SF=10.circle.fill,'"${organizationColorScheme}"'", "status" : "pending", "statustext" : "Pending …"},
    {"title" : "Apple Push Notification service", "subtitle" : "Validate communication between Apple, Jamf Pro and your Mac", "icon" : "SF=11.circle.fill,'"${organizationColorScheme}"'", "status" : "pending", "statustext" : "Pending …"},
    {"title" : "Jamf Pro Check-In", "subtitle" : "Your Mac should check-in with the Jamf Pro MDM server multiple times each day", "icon" : "SF=12.circle.fill,'"${organizationColorScheme}"'", "status" : "pending", "statustext" : "Pending …"},
    {"title" : "Jamf Pro Inventory", "subtitle" : "Your Mac should submit its inventory to the Jamf Pro MDM server daily", "icon" : "SF=13.circle.fill,'"${organizationColorScheme}"'", "status" : "pending", "statustext" : "Pending …"},
    {"title" : "Apple Push Notification Hosts","subtitle":"Test connectivity to Apple Push Notification hosts","icon":"SF=14.circle.fill,'"${organizationColorScheme}"'", "status":"pending","statustext":"Pending …"},
    {"title" : "Apple Device Management","subtitle":"Test connectivity to Apple device enrollment and MDM services","icon":"SF=15.circle.fill,'"${organizationColorScheme}"'", "status":"pending","statustext":"Pending …"},
    {"title" : "Apple Software and Carrier Updates","subtitle":"Test connectivity to Apple software update endpoints","icon":"SF=16.circle.fill,'"${organizationColorScheme}"'", "status":"pending","statustext":"Pending …"},
    {"title" : "Apple Certificate Validation","subtitle":"Test connectivity to Apple certificate and OCSP services","icon":"SF=17.circle.fill,'"${organizationColorScheme}"'", "status":"pending","statustext":"Pending …"},
    {"title" : "Apple Identity and Content Services","subtitle":"Test connectivity to Apple Account and content delivery services","icon":"SF=18.circle.fill,'"${organizationColorScheme}"'", "status":"pending","statustext":"Pending …"},
    {"title" : "Jamf Hosts","subtitle":"Test connectivity to Jamf Pro cloud and on-prem endpoints","icon":"SF=19.circle.fill,'"${organizationColorScheme}"'", "status":"pending","statustext":"Pending …"},
    {"title" : "Microsoft Teams", "subtitle" : "The hub for teamwork in Microsoft 365.", "icon" : "SF=20.circle.fill,'"${organizationColorScheme}"'", "status" : "pending", "statustext" : "Pending …"},
    {"title" : "BeyondTrust Privilege Management", "subtitle" : "Privilege Management for Mac pairs powerful least-privilege management and application control", "icon" : "SF=21.circle.fill,'"${organizationColorScheme}"'", "status" : "pending", "statustext" : "Pending …"},
    {"title" : "Cisco Umbrella", "subtitle" : "Cisco Umbrella combines multiple security functions so you can extend data protection anywhere.", "icon" : "SF=22.circle.fill,'"${organizationColorScheme}"'", "status" : "pending", "statustext" : "Pending …"},
    {"title" : "CrowdStrike Falcon", "subtitle" : "Technology, intelligence, and expertise come together in CrowdStrike Falcon to deliver security that works.", "icon" : "SF=23.circle.fill,'"${organizationColorScheme}"'", "status" : "pending", "statustext" : "Pending …"},
    {"title" : "Palo Alto GlobalProtect", "subtitle" : "Virtual Private Network (VPN) connection to Church headquarters", "icon" : "SF=24.circle.fill,'"${organizationColorScheme}"'", "status" : "pending", "statustext" : "Pending …"},
    {"title" : "Network Quality Test", "subtitle" : "Various networking-related tests of your Mac’s Internet connection", "icon" : "SF=25.circle.fill,'"${organizationColorScheme}"'", "status" : "pending", "statustext" : "Pending …"},
    {"title" : "Computer Inventory", "subtitle" : "The listing of your Mac’s apps and settings", "icon" : "SF=26.circle.fill,'"${organizationColorScheme}"'", "status" : "pending", "statustext" : "Pending …"}
]
'

# Validate jamfProListitemJSON is valid JSON
if ! echo "$jamfProListitemJSON" | jq . >/dev/null 2>&1; then
  echo "Error: jamfProListitemJSON is invalid JSON"
  echo "$jamfProListitemJSON"
  exit 1
fi



# # # # # # # # # # # # # # # # # # # # # # # # # # # # # # # # # # # # # # # # # # # # # # # # # #
# JumpCloud MDM List Items
# # # # # # # # # # # # # # # # # # # # # # # # # # # # # # # # # # # # # # # # # # # # # # # # # #

jumpcloudMdmListitemJSON='
[
    {"title" : "macOS Version", "subtitle" : "Organizational standards are the current and immediately previous versions of macOS", "icon" : "SF=01.circle.fill,'"${organizationColorScheme}"'", "status" : "pending", "statustext" : "Pending …"},
    {"title" : "Available Updates", "subtitle" : "Keep your Mac up-to-date to ensure its security and performance", "icon" : "SF=02.circle.fill,'"${organizationColorScheme}"'", "status" : "pending", "statustext" : "Pending …"},
    {"title" : "System Integrity Protection", "subtitle" : "System Integrity Protection (SIP) in macOS protects the entire system by preventing the execution of unauthorized code.", "icon" : "SF=03.circle.fill,'"${organizationColorScheme}"'", "status" : "pending", "statustext" : "Pending …"},
    {"title" : "Firewall", "subtitle" : "The built-in macOS firewall helps protect your Mac from unauthorized access.", "icon" : "SF=04.circle.fill,'"${organizationColorScheme}"'", "status" : "pending", "statustext" : "Pending …"},
    {"title" : "FileVault Encryption", "subtitle" : "FileVault is built-in to macOS and provides full-disk encryption to help prevent unauthorized access to your Mac", "icon" : "SF=05.circle.fill,'"${organizationColorScheme}"'", "status" : "pending", "statustext" : "Pending …"},
    {"title" : "VPN Client", "subtitle" : "Your Mac should have the proper VPN client installed and usable", "icon" : "SF=06.circle.fill,'"${organizationColorScheme}"'", "status" : "pending", "statustext" : "Pending …"},
    {"title" : "Last Reboot", "subtitle" : "Restart your Mac regularly — at least once a week — can help resolve many common issues", "icon" : "SF=07.circle.fill,'"${organizationColorScheme}"'", "status" : "pending", "statustext" : "Pending …"},
    {"title" : "Free Disk Space", "subtitle" : "See KB0080685 Disk Usage to help identify the 50 largest directories", "icon" : "SF=08.circle.fill,'"${organizationColorScheme}"'", "status" : "pending", "statustext" : "Pending …"},
    {"title" : "Apple Push Notification Hosts","subtitle":"Test connectivity to Apple Push Notification hosts","icon":"SF=09.circle.fill,'"${organizationColorScheme}"'", "status":"pending","statustext":"Pending …"},
    {"title" : "Apple Device Management","subtitle":"Test connectivity to Apple device enrollment and MDM services","icon":"SF=10.circle.fill,'"${organizationColorScheme}"'", "status":"pending","statustext":"Pending …"},
    {"title" : "Apple Software and Carrier Updates","subtitle":"Test connectivity to Apple software update endpoints","icon":"SF=11.circle.fill,'"${organizationColorScheme}"'", "status":"pending","statustext":"Pending …"},
    {"title" : "Apple Certificate Validation","subtitle":"Test connectivity to Apple certificate and OCSP services","icon":"SF=12.circle.fill,'"${organizationColorScheme}"'", "status":"pending","statustext":"Pending …"},
    {"title" : "Apple Identity and Content Services","subtitle":"Test connectivity to Apple Account and content delivery services","icon":"SF=13.circle.fill,'"${organizationColorScheme}"'", "status":"pending","statustext":"Pending …"},
    {"title" : "Network Quality Test", "subtitle" : "Various networking-related tests of your Mac’s Internet connection", "icon" : "SF=14.circle.fill,'"${organizationColorScheme}"'", "status" : "pending", "statustext" : "Pending …"}
]
'

# Validate jumpcloudMdmListitemJSON is valid JSON
if ! echo "$jumpcloudMdmListitemJSON" | jq . >/dev/null 2>&1; then
  echo "Error: jumpcloudMdmListitemJSON is invalid JSON"
  echo "$jumpcloudMdmListitemJSON"
  exit 1
fi



# # # # # # # # # # # # # # # # # # # # # # # # # # # # # # # # # # # # # # # # # # # # # # # # # #
# Microsoft Intune MDM List Items
# # # # # # # # # # # # # # # # # # # # # # # # # # # # # # # # # # # # # # # # # # # # # # # # # #

microsoftMdmListitemJSON='
[
    {"title" : "macOS Version", "subtitle" : "Organizational standards are the current and immediately previous versions of macOS", "icon" : "SF=01.square,'"${organizationColorScheme}"'", "status" : "pending", "statustext" : "Pending …"},
    {"title" : "Available Updates", "subtitle" : "Keep your Mac up-to-date to ensure its security and performance", "icon" : "SF=02.square,'"${organizationColorScheme}"'", "status" : "pending", "statustext" : "Pending …"},
    {"title" : "System Integrity Protection", "subtitle" : "System Integrity Protection (SIP) in macOS protects the entire system by preventing the execution of unauthorized code.", "icon" : "SF=03.square,'"${organizationColorScheme}"'", "status" : "pending", "statustext" : "Pending …"},
    {"title" : "Firewall", "subtitle" : "The built-in macOS firewall helps protect your Mac from unauthorized access.", "icon" : "SF=04.square,'"${organizationColorScheme}"'", "status" : "pending", "statustext" : "Pending …"},
    {"title" : "FileVault Encryption", "subtitle" : "FileVault is built-in to macOS and provides full-disk encryption to help prevent unauthorized access to your Mac", "icon" : "SF=05.square,'"${organizationColorScheme}"'", "status" : "pending", "statustext" : "Pending …"},
    {"title" : "VPN Client", "subtitle" : "Your Mac should have the proper VPN client installed and usable", "icon" : "SF=06.square,'"${organizationColorScheme}"'", "status" : "pending", "statustext" : "Pending …"},
    {"title" : "Last Reboot", "subtitle" : "Restart your Mac regularly — at least once a week — can help resolve many common issues", "icon" : "SF=07.square,'"${organizationColorScheme}"'", "status" : "pending", "statustext" : "Pending …"},
    {"title" : "Free Disk Space", "subtitle" : "See KB0080685 Disk Usage to help identify the 50 largest directories", "icon" : "SF=08.square,'"${organizationColorScheme}"'", "status" : "pending", "statustext" : "Pending …"},
    {"title" : "Apple Push Notification Hosts","subtitle":"Test connectivity to Apple Push Notification hosts","icon":"SF=09.square,'"${organizationColorScheme}"'", "status":"pending","statustext":"Pending …"},
    {"title" : "Apple Device Management","subtitle":"Test connectivity to Apple device enrollment and MDM services","icon":"SF=10.square,'"${organizationColorScheme}"'", "status":"pending","statustext":"Pending …"},
    {"title" : "Apple Software and Carrier Updates","subtitle":"Test connectivity to Apple software update endpoints","icon":"SF=11.square,'"${organizationColorScheme}"'", "status":"pending","statustext":"Pending …"},
    {"title" : "Apple Certificate Validation","subtitle":"Test connectivity to Apple certificate and OCSP services","icon":"SF=12.square,'"${organizationColorScheme}"'", "status":"pending","statustext":"Pending …"},
    {"title" : "Apple Identity and Content Services","subtitle":"Test connectivity to Apple Account and content delivery services","icon":"SF=13.square,'"${organizationColorScheme}"'", "status":"pending","statustext":"Pending …"},
    {"title" : "'${mdmVendor}' MDM Profile", "subtitle" : "The presence of the '${mdmVendor}' MDM profile helps ensure your Mac is enrolled", "icon" : "SF=14.square,'"${organizationColorScheme}"'", "status" : "pending", "statustext" : "Pending …"},
    {"title" : "'${mdmVendor}' MDM Certficate Expiration", "subtitle" : "Validate the expiration date of the '${mdmVendor}' MDM certficate", "icon" : "SF=15.square,'"${organizationColorScheme}"'", "status" : "pending", "statustext" : "Pending …"},
    {"title" : "Apple Push Notification service", "subtitle" : "Validate communication between Apple, Mosyle and your Mac", "icon" : "SF=16.square,'"${organizationColorScheme}"'", "status" : "pending", "statustext" : "Pending …"},
    {"title" : "Intune Company Portal", "subtitle" : "Intune Company Portal allows you to secure access organizational resources.", "icon" : "SF=17.square,'"${organizationColorScheme}"'", "status" : "pending", "statustext" : "Pending …"},
    {"title" : "Network Quality Test", "subtitle" : "Various networking-related tests of your Mac’s Internet connection", "icon" : "SF=18.square,'"${organizationColorScheme}"'", "status" : "pending", "statustext" : "Pending …"}
]
'

# Validate microsoftMdmListitemJSON is valid JSON
if ! echo "$microsoftMdmListitemJSON" | jq . >/dev/null 2>&1; then
  echo "Error: microsoftMdmListitemJSON is invalid JSON"
  echo "$microsoftMdmListitemJSON"
  exit 1
fi



# # # # # # # # # # # # # # # # # # # # # # # # # # # # # # # # # # # # # # # # # # # # # # # # # #
# Mosyle List Items
# # # # # # # # # # # # # # # # # # # # # # # # # # # # # # # # # # # # # # # # # # # # # # # # # #

mosyleListitemJSON='
[
    {"title" : "macOS Version", "subtitle" : "Organizational standards are the current and immediately previous versions of macOS", "icon" : "SF=01.circle.fill,'"${organizationColorScheme}"'", "status" : "pending", "statustext" : "Pending …"},
    {"title" : "Available Updates", "subtitle" : "Keep your Mac up-to-date to ensure its security and performance", "icon" : "SF=02.circle.fill,'"${organizationColorScheme}"'", "status" : "pending", "statustext" : "Pending …"},
    {"title" : "System Integrity Protection", "subtitle" : "System Integrity Protection (SIP) in macOS protects the entire system by preventing the execution of unauthorized code.", "icon" : "SF=03.circle.fill,'"${organizationColorScheme}"'", "status" : "pending", "statustext" : "Pending …"},
    {"title" : "Firewall", "subtitle" : "The built-in macOS firewall helps protect your Mac from unauthorized access.", "icon" : "SF=04.circle.fill,'"${organizationColorScheme}"'", "status" : "pending", "statustext" : "Pending …"},
    {"title" : "FileVault Encryption", "subtitle" : "FileVault is built-in to macOS and provides full-disk encryption to help prevent unauthorized access to your Mac", "icon" : "SF=05.circle.fill,'"${organizationColorScheme}"'", "status" : "pending", "statustext" : "Pending …"},
    {"title" : "VPN Client", "subtitle" : "Your Mac should have the proper VPN client installed and usable", "icon" : "SF=06.circle.fill,'"${organizationColorScheme}"'", "status" : "pending", "statustext" : "Pending …"},
    {"title" : "Last Reboot", "subtitle" : "Restart your Mac regularly — at least once a week — can help resolve many common issues", "icon" : "SF=07.circle.fill,'"${organizationColorScheme}"'", "status" : "pending", "statustext" : "Pending …"},
    {"title" : "Free Disk Space", "subtitle" : "See KB0080685 Disk Usage to help identify the 50 largest directories", "icon" : "SF=08.circle.fill,'"${organizationColorScheme}"'", "status" : "pending", "statustext" : "Pending …"},
    {"title" : "Apple Push Notification Hosts","subtitle":"Test connectivity to Apple Push Notification hosts","icon":"SF=09.circle.fill,'"${organizationColorScheme}"'", "status":"pending","statustext":"Pending …"},
    {"title" : "Apple Device Management","subtitle":"Test connectivity to Apple device enrollment and MDM services","icon":"SF=10.circle.fill,'"${organizationColorScheme}"'", "status":"pending","statustext":"Pending …"},
    {"title" : "Apple Software and Carrier Updates","subtitle":"Test connectivity to Apple software update endpoints","icon":"SF=11.circle.fill,'"${organizationColorScheme}"'", "status":"pending","statustext":"Pending …"},
    {"title" : "Apple Certificate Validation","subtitle":"Test connectivity to Apple certificate and OCSP services","icon":"SF=12.circle.fill,'"${organizationColorScheme}"'", "status":"pending","statustext":"Pending …"},
    {"title" : "Apple Identity and Content Services","subtitle":"Test connectivity to Apple Account and content delivery services","icon":"SF=13.circle.fill,'"${organizationColorScheme}"'", "status":"pending","statustext":"Pending …"},
    {"title" : "'${mdmVendor}' MDM Profile", "subtitle" : "The presence of the '${mdmVendor}' MDM profile helps ensure your Mac is enrolled", "icon" : "SF=14.circle.fill,'"${organizationColorScheme}"'", "status" : "pending", "statustext" : "Pending …"},
    {"title" : "'${mdmVendor}' MDM Certficate Expiration", "subtitle" : "Validate the expiration date of the '${mdmVendor}' MDM certficate", "icon" : "SF=15.circle.fill,'"${organizationColorScheme}"'", "status" : "pending", "statustext" : "Pending …"},
    {"title" : "Apple Push Notification service", "subtitle" : "Validate communication between Apple, Mosyle and your Mac", "icon" : "SF=16.circle.fill,'"${organizationColorScheme}"'", "status" : "pending", "statustext" : "Pending …"},
    {"title" : "Mosyle Check-In", "subtitle" : "Your Mac should check-in with the Mosyle MDM server multiple times each day", "icon" : "SF=17.circle.fill,'"${organizationColorScheme}"'", "status" : "pending", "statustext" : "Pending …"},
    {"title" : "Network Quality Test", "subtitle" : "Various networking-related tests of your Mac’s Internet connection", "icon" : "SF=18.circle.fill,'"${organizationColorScheme}"'", "status" : "pending", "statustext" : "Pending …"}
]
'

# Validate mosyleListitemJSON is valid JSON
if ! echo "$mosyleListitemJSON" | jq . >/dev/null 2>&1; then
  echo "Error: mosyletitemJSON is invalid JSON"
  echo "$mosyleListitemJSON"
  exit 1
fi



# # # # # # # # # # # # # # # # # # # # # # # # # # # # # # # # # # # # # # # # # # # # # # # # # #
# Generic MDM List Items
# # # # # # # # # # # # # # # # # # # # # # # # # # # # # # # # # # # # # # # # # # # # # # # # # #

genericMdmListitemJSON='
[
    {"title" : "macOS Version", "subtitle" : "Organizational standards are the current and immediately previous versions of macOS", "icon" : "SF=01.circle.fill,'"${organizationColorScheme}"'", "status" : "pending", "statustext" : "Pending …"},
    {"title" : "Available Updates", "subtitle" : "Keep your Mac up-to-date to ensure its security and performance", "icon" : "SF=02.circle.fill,'"${organizationColorScheme}"'", "status" : "pending", "statustext" : "Pending …"},
    {"title" : "System Integrity Protection", "subtitle" : "System Integrity Protection (SIP) in macOS protects the entire system by preventing the execution of unauthorized code.", "icon" : "SF=03.circle.fill,'"${organizationColorScheme}"'", "status" : "pending", "statustext" : "Pending …"},
    {"title" : "Firewall", "subtitle" : "The built-in macOS firewall helps protect your Mac from unauthorized access.", "icon" : "SF=04.circle.fill,'"${organizationColorScheme}"'", "status" : "pending", "statustext" : "Pending …"},
    {"title" : "FileVault Encryption", "subtitle" : "FileVault is built-in to macOS and provides full-disk encryption to help prevent unauthorized access to your Mac", "icon" : "SF=05.circle.fill,'"${organizationColorScheme}"'", "status" : "pending", "statustext" : "Pending …"},
    {"title" : "VPN Client", "subtitle" : "Your Mac should have the proper VPN client installed and usable", "icon" : "SF=06.circle.fill,'"${organizationColorScheme}"'", "status" : "pending", "statustext" : "Pending …"},
    {"title" : "Last Reboot", "subtitle" : "Restart your Mac regularly — at least once a week — can help resolve many common issues", "icon" : "SF=07.circle.fill,'"${organizationColorScheme}"'", "status" : "pending", "statustext" : "Pending …"},
    {"title" : "Free Disk Space", "subtitle" : "See KB0080685 Disk Usage to help identify the 50 largest directories", "icon" : "SF=08.circle.fill,'"${organizationColorScheme}"'", "status" : "pending", "statustext" : "Pending …"},
    {"title" : "Apple Push Notification Hosts","subtitle":"Test connectivity to Apple Push Notification hosts","icon":"SF=09.circle.fill,'"${organizationColorScheme}"'", "status":"pending","statustext":"Pending …"},
    {"title" : "Apple Device Management","subtitle":"Test connectivity to Apple device enrollment and MDM services","icon":"SF=10.circle.fill,'"${organizationColorScheme}"'", "status":"pending","statustext":"Pending …"},
    {"title" : "Apple Software and Carrier Updates","subtitle":"Test connectivity to Apple software update endpoints","icon":"SF=11.circle.fill,'"${organizationColorScheme}"'", "status":"pending","statustext":"Pending …"},
    {"title" : "Apple Certificate Validation","subtitle":"Test connectivity to Apple certificate and OCSP services","icon":"SF=12.circle.fill,'"${organizationColorScheme}"'", "status":"pending","statustext":"Pending …"},
    {"title" : "Apple Identity and Content Services","subtitle":"Test connectivity to Apple Account and content delivery services","icon":"SF=13.circle.fill,'"${organizationColorScheme}"'", "status":"pending","statustext":"Pending …"},
    {"title" : "Network Quality Test", "subtitle" : "Various networking-related tests of your Mac’s Internet connection", "icon" : "SF=14.circle.fill,'"${organizationColorScheme}"'", "status" : "pending", "statustext" : "Pending …"}
]
'

# Validate genericMdmListitemJSON is valid JSON
if ! echo "$genericMdmListitemJSON" | jq . >/dev/null 2>&1; then
  echo "Error: genericMdmListitemJSON is invalid JSON"
  echo "$genericMdmListitemJSON"
  exit 1
fi



####################################################################################################
#
# Functions
#
####################################################################################################

# # # # # # # # # # # # # # # # # # # # # # # # # # # # # # # # # # # # # # # # # # # # # # # # # #
# Client-side Logging
# # # # # # # # # # # # # # # # # # # # # # # # # # # # # # # # # # # # # # # # # # # # # # # # # #

function updateScriptLog() {
    echo "${organizationScriptName} ($scriptVersion): $( date +%Y-%m-%d\ %H:%M:%S ) - ${1}" | tee -a "${scriptLog}"
}

function preFlight()    { updateScriptLog "[PRE-FLIGHT]      ${1}"; }
function logComment()   { updateScriptLog "                  ${1}"; }
function notice()       { updateScriptLog "[NOTICE]          ${1}"; }
function info()         { updateScriptLog "[INFO]            ${1}"; }
function errorOut()     { updateScriptLog "[ERROR]           ${1}"; }
function error()        { updateScriptLog "[ERROR]           ${1}"; let errorCount++; }
function warning()      { updateScriptLog "[WARNING]         ${1}"; let errorCount++; }
function fatal()        { updateScriptLog "[FATAL ERROR]     ${1}"; exit 1; }
function quitOut()      { updateScriptLog "[QUIT]            ${1}"; }



# # # # # # # # # # # # # # # # # # # # # # # # # # # # # # # # # # # # # # # # # # # # # # # # # #
# Update the running dialog
# # # # # # # # # # # # # # # # # # # # # # # # # # # # # # # # # # # # # # # # # # # # # # # # # #

function dialogUpdate(){
    sleep 0.3
    echo "$1" >> "$dialogCommandFile"
}



# # # # # # # # # # # # # # # # # # # # # # # # # # # # # # # # # # # # # # # # # # # # # # # # # #
# Run command as logged-in user (thanks, @scriptingosx!)
# # # # # # # # # # # # # # # # # # # # # # # # # # # # # # # # # # # # # # # # # # # # # # # # # #

function runAsUser() {

    info "Run \"$@\" as \"$loggedInUserID\" … "
    launchctl asuser "$loggedInUserID" sudo -u "$loggedInUser" "$@"

}



# # # # # # # # # # # # # # # # # # # # # # # # # # # # # # # # # # # # # # # # # # # # # # # # # #
# Parse JSON via osascript and JavaScript
# # # # # # # # # # # # # # # # # # # # # # # # # # # # # # # # # # # # # # # # # # # # # # # # # #

function get_json_value() {
    JSON="$1" osascript -l 'JavaScript' \
        -e 'const env = $.NSProcessInfo.processInfo.environment.objectForKey("JSON").js' \
        -e "JSON.parse(env).$2"
}



# # # # # # # # # # # # # # # # # # # # # # # # # # # # # # # # # # # # # # # # # # # # # # # # # #
# Webhook Message (Microsoft Teams or Slack) (thanks, @robjschroeder! and @TechTrekkie!)
# # # # # # # # # # # # # # # # # # # # # # # # # # # # # # # # # # # # # # # # # # # # # # # # # #

function webHookMessage() {

    # Generate MDM-specific `computerMdmURL`
    case "${mdmVendor}" in
        "Jamf Pro" )
            mdmURL=$( /usr/bin/defaults read /Library/Preferences/com.jamfsoftware.jamf.plist jss_url )
            computerMdmURL="${mdmURL}computers.html?query=${serialNumber}&queryType=COMPUTERS"
            ;;
        "Mosyle" )
            # mdmURL=$( /usr/bin/defaults read /Library/Preferences/com.jamfsoftware.jamf.plist jss_url )
            # computerMdmURL="${mdmURL}computers.html?query=${serialNumber}&queryType=COMPUTERS"
            ;;
        * )
            return
            ;;
    esac

    if [[ $webhookURL == *"slack"* ]]; then
        
        info "Generating Slack Message …"
        
        webHookdata=$(cat <<EOF
        {
            "blocks": [
                {
                    "type": "header",
                    "text": {
                        "type": "plain_text",
                        "text": "Mac Health Check: '${webhookStatus}'",
                        "emoji": true
                    }
                },
                {
                    "type": "section",
                    "fields": [
                        {
                            "type": "mrkdwn",
                            "text": "*Computer Name:*\n$( scutil --get ComputerName )"
                        },
                        {
                            "type": "mrkdwn",
                            "text": "*Serial:*\n${serialNumber}"
                        },
                        {
                            "type": "mrkdwn",
                            "text": "*Timestamp:*\n${timestamp}"
                        },
                        {
                            "type": "mrkdwn",
                            "text": "*User:*\n${loggedInUser}"
                        },
                        {
                            "type": "mrkdwn",
                            "text": "*OS Version:*\n${osVersion} (${osBuild})"
                        },
                        {
                            "type": "mrkdwn",
                            "text": "*Health Failures:*\n${overallHealth%%; }"
                        }
                    ]
                },
                {
                    "type": "actions",
                    "elements": [
                        {
                            "type": "button",
                            "text": {
                                "type": "plain_text",
                                "text": "View in Jamf Pro"
                                },
                            "style": "primary",
                            "url": "${computerMdmURL}"
                        }
                    ]
                }
            ]
        }
EOF
)

        # Send the message to Slack
        info "Send the message to Slack …"
        info "${webHookdata}"
        
        # Submit the data to Slack
        curl -sSX POST -H 'Content-type: application/json' --data "${webHookdata}" $webhookURL 2>&1
        
        webhookResult="$?"
        info "Slack Webhook Result: ${webhookResult}"
        
    else
        
        info "Generating Microsoft Teams Message …"

        webHookdata=$(cat <<EOF
        {
            "type": "message",
            "attachments": [
                {
                    "contentType": "application/vnd.microsoft.card.adaptive",
                    "contentUrl": null,
                    "content": {
                        "type": "AdaptiveCard",
                        "body": [
                            {
                                "type": "TextBlock",
                                "size": "Large",
                                "weight": "Bolder",
                                "text": "Mac Health Check: ${webhookStatus}"
                            },
                            {
                                "type": "ColumnSet",
                                "columns": [
                                    {
                                        "type": "Column",
                                        "items": [
                                            {
                                                "type": "Image",
                                                "url": "https://usw2.ics.services.jamfcloud.com/icon/hash_38a7af6b0231e76e3f4842ee3c8a18fb8b1642750f6a77385eff96707124e1fb",
                                                "altText": "Mac Health Check",
                                                "size": "Small"
                                            }
                                        ],
                                        "width": "auto"
                                    },
                                    {
                                        "type": "Column",
                                        "items": [
                                            {
                                                "type": "TextBlock",
                                                "weight": "Bolder",
                                                "text": "$( scutil --get ComputerName )",
                                                "wrap": true
                                            },
                                            {
                                                "type": "TextBlock",
                                                "spacing": "None",
                                                "text": "${serialNumber}",
                                                "isSubtle": true,
                                                "wrap": true
                                            }
                                        ],
                                        "width": "stretch"
                                    }
                                ]
                            },
                            {
                                "type": "FactSet",
                                "facts": [
                                    {
                                        "title": "Timestamp",
                                        "value": "${timestamp}"
                                    },
                                    {
                                        "title": "User",
                                        "value": "${loggedInUser}"
                                    },
                                    {
                                        "title": "Operating System",
                                        "value": "${osVersion} (${osBuild})"
                                    },
                                    {
                                        "title": "Health Failures",
                                        "value": "${overallHealth%%; }"
                                    }
                                ]
                            }
                        ],
                        "actions": [
                            {
                                "type": "Action.OpenUrl",
                                "title": "View in Jamf Pro",
                                "url": "${computerMdmURL}"
                            }
                        ],
                        "$schema": "http://adaptivecards.io/schemas/adaptive-card.json",
                        "version": "1.2"
                    }
                }
            ]
        }
EOF
)

    # Send the message to Microsoft Teams
    info "Send the message Microsoft Teams …"
    # info "${webHookdata}"

    curl --silent \
        --request POST \
        --url "${webhookURL}" \
        --header 'Content-Type: application/json' \
        --data "${webHookdata}" \
        --output /dev/null
    
    webhookResult="$?"
    info "Microsoft Teams Webhook Result: ${webhookResult}"
    
    fi
    
}



# # # # # # # # # # # # # # # # # # # # # # # # # # # # # # # # # # # # # # # # # # # # # # # # # #
# Quit Script (thanks, @bartreadon!)
# # # # # # # # # # # # # # # # # # # # # # # # # # # # # # # # # # # # # # # # # # # # # # # # # #

function quitScript() {

    quitOut "Exiting …"

    notice "${localAdminWarning}User: ${loggedInUserFullname} (${loggedInUser}) [${loggedInUserID}] ${loggedInUserGroupMembership}; ${bootstrapTokenStatus}; sudo Check: ${sudoStatus}; sudoers: ${sudoAllLines}; Kerberos SSOe: ${kerberosSSOeResult}; Platform SSOe: ${platformSSOeResult}; Location Services: ${locationServicesStatus}; SSH: ${sshStatus}; Microsoft OneDrive Sync Date: ${oneDriveSyncDate}; Time Machine Backup Date: ${tmStatus} ${tmLastBackup}; Battery Cycle Count: ${batteryCycleCount}; Wi-Fi: ${ssid}; ${activeIPAddress//\*\*/}; VPN IP: ${vpnStatus} ${vpnExtendedStatus}; ${networkTimeServer}"

    case ${mdmVendor} in

        "Jamf Pro" )
            notice "Jamf Pro Computer ID: ${jamfProID}; Site: ${jamfProSiteName}"
            ;;

    esac

    if [[ -n "${overallHealth}" ]]; then
        dialogUpdate "icon: SF=xmark.circle,weight=bold,colour1=#BB1717,colour2=#F31F1F"
        dialogUpdate "title: Computer Unhealthy (as of $( date '+%Y-%m-%d-%H%M%S' ))"
        if [[ -n "${webhookURL}" ]]; then
            info "Sending webhook message"
            webhookStatus="Failures Detected"
            webHookMessage
        fi
        errorOut "${overallHealth%%; }"
        exitCode="1"
    else
        dialogUpdate "icon: SF=checkmark.circle,weight=bold,colour1=#00ff44,colour2=#075c1e"
        dialogUpdate "title: Computer Healthy (as of $( date '+%Y-%m-%d-%H%M%S' ))"
    fi

    dialogUpdate "progress: 100"
    dialogUpdate "progresstext: Elapsed Time: $(printf '%dh:%dm:%ds\n' $((SECONDS/3600)) $((SECONDS%3600/60)) $((SECONDS%60)))"
    dialogUpdate "button1text: Close"
    dialogUpdate "button1: enable"
    
    sleep "${anticipationDuration}"

    # Progress countdown (thanks, @samg and @bartreadon!)
    dialogUpdate "progress: reset"
    while true; do
        if [[ ${completionTimer} -lt ${progressSteps} ]]; then
            dialogUpdate "progress: ${completionTimer}"
        fi
        dialogUpdate "progresstext: Closing automatically in ${completionTimer} seconds …"
        sleep 1
        ((completionTimer--))
        if [[ ${completionTimer} -lt 0 ]]; then break; fi;
        if ! kill -0 "${dialogPID}" 2>/dev/null; then break; fi;
    done
    dialogUpdate "quit:"

    # Remove the dialog command file
    rm -f "${dialogCommandFile}"

    # Remove the dialog JSON file
    if [[ "${operationMode}" == "production" ]]; then
        rm -rf "${dialogJSONFile}"
    else
        notice "${operationMode} mode: NOT deleting dialogJSONFile ${dialogJSONFile}"
    fi

    # Remove overlay icon
    if [[ -f "${overlayicon}" ]] && [[ "${overlayicon}" != "/System/Library/CoreServices/Finder.app" ]]; then
        rm -rf "${overlayicon}"
    fi

    # Remove default dialog.log
    rm -rf /var/tmp/dialog.log

    notice "Total Elapsed Time: $(printf '%dh:%dm:%ds\n' $((SECONDS/3600)) $((SECONDS%3600/60)) $((SECONDS%60)))"

    quitOut "Goodbye!"

    exit "${exitCode}"

}



# # # # # # # # # # # # # # # # # # # # # # # # # # # # # # # # # # # # # # # # # # # # # # # # # #
# Kill a specified process (thanks, @grahampugh!)
# # # # # # # # # # # # # # # # # # # # # # # # # # # # # # # # # # # # # # # # # # # # # # # # # #

function killProcess() {
    process="$1"
    if process_pid=$( pgrep -a "${process}" 2>/dev/null ) ; then
        info "Attempting to terminate the '$process' process …"
        info "(Termination message indicates success.)"
        kill "$process_pid" 2> /dev/null
        if pgrep -a "$process" >/dev/null ; then
            error "'$process' could not be terminated."
        fi
    else
        info "The '$process' process isn’t running."
    fi
}



####################################################################################################
#
# Pre-flight Checks
#
####################################################################################################

# # # # # # # # # # # # # # # # # # # # # # # # # # # # # # # # # # # # # # # # # # # # # # # # # #
# Pre-flight Check: Client-side Logging
# # # # # # # # # # # # # # # # # # # # # # # # # # # # # # # # # # # # # # # # # # # # # # # # # #

if [[ ! -f "${scriptLog}" ]]; then
    touch "${scriptLog}"
    if [[ -f "${scriptLog}" ]]; then
        preFlight "Created specified scriptLog: ${scriptLog}"
    else
        fatal "Unable to create specified scriptLog '${scriptLog}'; exiting.\n\n(Is this script running as 'root' ?)"
    fi
else
    # preFlight "Specified scriptLog '${scriptLog}' exists; writing log entries to it"
fi



# # # # # # # # # # # # # # # # # # # # # # # # # # # # # # # # # # # # # # # # # # # # # # # # # #
# Pre-flight Check: Logging Preamble
# # # # # # # # # # # # # # # # # # # # # # # # # # # # # # # # # # # # # # # # # # # # # # # # # #

preFlight "\n\n###\n# $humanReadableScriptName (${scriptVersion})\n# MDM Vendor: ${mdmVendor}\n#\n# https://snelson.us/mhc\n###\n"
preFlight "Initiating …"



# # # # # # # # # # # # # # # # # # # # # # # # # # # # # # # # # # # # # # # # # # # # # # # # # #
# Pre-flight Check: Computer Information
# # # # # # # # # # # # # # # # # # # # # # # # # # # # # # # # # # # # # # # # # # # # # # # # # #

preFlight "${computerName} (S/N ${serialNumber})"
preFlight "${loggedInUserFullname} (${loggedInUser}) [${loggedInUserID}]" 



# # # # # # # # # # # # # # # # # # # # # # # # # # # # # # # # # # # # # # # # # # # # # # # # # #
# Pre-flight Check: Confirm script is running as root
# # # # # # # # # # # # # # # # # # # # # # # # # # # # # # # # # # # # # # # # # # # # # # # # # #

if [[ $(id -u) -ne 0 ]]; then
    fatal "This script must be run as root; exiting."
fi



# # # # # # # # # # # # # # # # # # # # # # # # # # # # # # # # # # # # # # # # # # # # # # # # # #
# Pre-flight Check: Confirm jq is installed
# # # # # # # # # # # # # # # # # # # # # # # # # # # # # # # # # # # # # # # # # # # # # # # # # #

if ! command -v jq &> /dev/null; then
    fatal "jq is not installed; exiting."
fi



# # # # # # # # # # # # # # # # # # # # # # # # # # # # # # # # # # # # # # # # # # # # # # # # # #
# Pre-flight Check: Validate / install swiftDialog (Thanks big bunches, @acodega!)
# # # # # # # # # # # # # # # # # # # # # # # # # # # # # # # # # # # # # # # # # # # # # # # # # #

function dialogInstall() {

    # Get the URL of the latest PKG From the Dialog GitHub repo
    dialogURL=$(curl -L --silent --fail "https://api.github.com/repos/swiftDialog/swiftDialog/releases/latest" | awk -F '"' "/browser_download_url/ && /pkg\"/ { print \$4; exit }")

    # Expected Team ID of the downloaded PKG
    expectedDialogTeamID="PWA5E9TQ59"

    preFlight "Installing swiftDialog..."

    # Create temporary working directory
    workDirectory=$( basename "$0" )
    tempDirectory=$( mktemp -d "/private/tmp/$workDirectory.XXXXXX" )

    # Download the installer package
    curl --location --silent "$dialogURL" -o "$tempDirectory/Dialog.pkg"

    # Verify the download
    teamID=$(spctl -a -vv -t install "$tempDirectory/Dialog.pkg" 2>&1 | awk '/origin=/ {print $NF }' | tr -d '()')

    # Install the package if Team ID validates
    if [[ "$expectedDialogTeamID" == "$teamID" ]]; then

        installer -pkg "$tempDirectory/Dialog.pkg" -target /
        sleep 2
        dialogVersion=$( /usr/local/bin/dialog --version )
        preFlight "swiftDialog version ${dialogVersion} installed; proceeding..."

    else

        # Display a so-called "simple" dialog if Team ID fails to validate
        osascript -e 'display dialog "Please advise your Support Representative of the following error:\r\r• Dialog Team ID verification failed\r\r" with title "Mac Health Check Error" buttons {"Close"} with icon caution'
        completionActionOption="Quit"
        exitCode="1"
        quitScript

    fi

    # Remove the temporary working directory when done
    /bin/rm -Rf "$tempDirectory"

}



function dialogCheck() {

    # Check for Dialog and install if not found
    if [ ! -x "/Library/Application Support/Dialog/Dialog.app" ]; then

        preFlight "swiftDialog not found. Installing..."
        dialogInstall

    else

        dialogVersion=$(/usr/local/bin/dialog --version)
        if [[ "${dialogVersion}" < "${swiftDialogMinimumRequiredVersion}" ]]; then
            
            preFlight "swiftDialog version ${dialogVersion} found but swiftDialog ${swiftDialogMinimumRequiredVersion} or newer is required; updating..."
            dialogInstall
            
        else

        preFlight "swiftDialog version ${dialogVersion} found; proceeding..."

        fi
    
    fi

}

dialogCheck



# # # # # # # # # # # # # # # # # # # # # # # # # # # # # # # # # # # # # # # # # # # # # # # # # #
# Pre-flight Check: Forcible-quit for all other running dialogs
# # # # # # # # # # # # # # # # # # # # # # # # # # # # # # # # # # # # # # # # # # # # # # # # # #

preFlight "Forcible-quit for all other running dialogs …"
killProcess "Dialog"



# # # # # # # # # # # # # # # # # # # # # # # # # # # # # # # # # # # # # # # # # # # # # # # # # #
# Pre-flight Check: Complete
# # # # # # # # # # # # # # # # # # # # # # # # # # # # # # # # # # # # # # # # # # # # # # # # # #

preFlight "Complete"



####################################################################################################
#
# Health Check Functions
#
####################################################################################################

# # # # # # # # # # # # # # # # # # # # # # # # # # # # # # # # # # # # # # # # # # # # # # # # # #
# Compliant OS Version (thanks, @robjschroeder!)
# # # # # # # # # # # # # # # # # # # # # # # # # # # # # # # # # # # # # # # # # # # # # # # # # #

function checkOS() {

    local humanReadableCheckName="macOS Version"
    notice "Check ${humanReadableCheckName} …"

    dialogUpdate "icon: SF=pencil.and.list.clipboard,${organizationColorScheme}"
    dialogUpdate "listitem: index: ${1}, status: wait, statustext: Checking …"
    dialogUpdate "progress: increment"
    dialogUpdate "progresstext: Comparing installed OS version with compliant version …"

    sleep "${anticipationDuration}"

    if [[ "${osBuild}" =~ [a-zA-Z]$ ]]; then

        logComment "OS Build, ${osBuild}, ends with a letter; skipping"
        osResult="Beta macOS ${osVersion} (${osBuild})"
        dialogUpdate "listitem: index: ${1}, status: error, statustext: ${osResult}"
        warning "${osResult}"
    
    else

        # logComment "OS Build, ${osBuild}, ends with a number; proceeding …"

        # N-rule variable [How many previous minor OS path versions will be marked as compliant]
        n="${previousMinorOS}"

        # URL to the online JSON data
        online_json_url="https://sofafeed.macadmins.io/v1/macos_data_feed.json"
        user_agent="SOFA-Jamf-EA-macOSVersionCheck/1.0"

        # local store
        json_cache_dir="/private/tmp/sofa"
        json_cache="$json_cache_dir/macos_data_feed.json"
        etag_cache="$json_cache_dir/macos_data_feed_etag.txt"

        # ensure local cache folder exists
        /bin/mkdir -p "$json_cache_dir"

        # check local vs online using etag
        if [[ -f "$etag_cache" && -f "$json_cache" ]]; then
            # logComment "e-tag stored, will download only if e-tag doesn’t match"
            etag_old=$(/bin/cat "$etag_cache")
            curl --compressed --silent --etag-compare "$etag_cache" --etag-save "$etag_cache" --header "User-Agent: $user_agent" "$online_json_url" --output "$json_cache"
            etag_new=$(/bin/cat "$etag_cache")
            if [[ "$etag_old" == "$etag_new" ]]; then
                # logComment "Cached ETag matched online ETag - cached json file is up to date"
            else
                # logComment "Cached ETag did not match online ETag, so downloaded new SOFA json file"
            fi
        else
            # logComment "No e-tag cached, proceeding to download SOFA json file"
            curl --compressed --location --max-time 3 --silent --header "User-Agent: $user_agent" "$online_json_url" --etag-save "$etag_cache" --output "$json_cache"
        fi

        # 1. Get model (DeviceID)
        model=$(sysctl -n hw.model)
        # logComment "Model Identifier: $model"

        # check that the model is virtual or is in the feed at all
        if [[ $model == "VirtualMac"* ]]; then
            model="Macmini9,1"
        elif ! grep -q "$model" "$json_cache"; then
            warning "Unsupported Hardware"
            # return 1
        fi

        # 2. Get current system OS
        system_version=$( sw_vers -productVersion )
        system_os=$(cut -d. -f1 <<< "$system_version")
        # system_version="15.3"
        # logComment "System Version: $system_version"

        if [[ $system_version == *".0" ]]; then
            system_version=${system_version%.0}
            logComment "Corrected System Version: $system_version"
        fi

        # exit if less than macOS 12
        if [[ "$system_os" -lt 12 ]]; then
            osResult="Unsupported macOS"
            result "$osResult"
            dialogUpdate "listitem: index: ${1}, status: fail, statustext: $osResult"
            # return 1
        fi

        # 3. Identify latest compatible major OS
        latest_compatible_os=$(plutil -extract "Models.$model.SupportedOS.0" raw -expect string "$json_cache" | head -n 1)
        # logComment "Latest Compatible macOS: $latest_compatible_os"

        # 4. Get OSVersions.Latest.ProductVersion
        latest_version_match=false
        security_update_within_30_days=false
        n_rule=false

        for i in {0..3}; do
            os_version=$(plutil -extract "OSVersions.$i.OSVersion" raw "$json_cache" | head -n 1)

            if [[ -z "$os_version" ]]; then
                break
            fi

            latest_product_version=$(plutil -extract "OSVersions.$i.Latest.ProductVersion" raw "$json_cache" | head -n 1)

            if [[ "$latest_product_version" == "$system_version" ]]; then
                latest_version_match=true
                break
            fi

            num_security_releases=$(plutil -extract "OSVersions.$i.SecurityReleases" raw "$json_cache" | xargs | awk '{ print $1}' )

            if [[ -n "$num_security_releases" ]]; then
                for ((j=0; j<num_security_releases; j++)); do
                    security_release_product_version=$(plutil -extract "OSVersions.$i.SecurityReleases.$j.ProductVersion" raw "$json_cache" | head -n 1)
                    if [[ "${system_version}" == "${security_release_product_version}" ]]; then
                        security_release_date=$(plutil -extract "OSVersions.$i.SecurityReleases.$j.ReleaseDate" raw "$json_cache" | head -n 1)
                        security_release_date_epoch=$(date -jf "%Y-%m-%dT%H:%M:%SZ" "$security_release_date" +%s)
                        days_ago_30=$(date -v-30d +%s)

                        if [[ $security_release_date_epoch -ge $days_ago_30 ]]; then
                            security_update_within_30_days=true
                        fi
                        if (( $j <= "$n" )); then
                            n_rule=true
                        fi
                    fi
                done
            fi
        done

        if [[ "$latest_version_match" == true ]] || [[ "$security_update_within_30_days" == true ]] || [[ "$n_rule" == true ]]; then
            osResult="macOS ${osVersion} (${osBuild})"
            dialogUpdate "listitem: index: ${1}, status: success, statustext: ${osResult}"
            info "${osResult}"
        else
            osResult="macOS ${osVersion} (${osBuild})"
            dialogUpdate "listitem: index: ${1}, status: fail, statustext: ${osResult}"
            errorOut "${osResult}"
            overallHealth+="${humanReadableCheckName}; "
        fi

    fi

}



# # # # # # # # # # # # # # # # # # # # # # # # # # # # # # # # # # # # # # # # # # # # # # # # # #
# Check Available Software Updates
# # # # # # # # # # # # # # # # # # # # # # # # # # # # # # # # # # # # # # # # # # # # # # # # # #

function checkAvailableSoftwareUpdates() {

    local humanReadableCheckName="Available Software Updates"
    notice "Check ${humanReadableCheckName} …"

    dialogUpdate "icon: SF=arrow.trianglehead.2.clockwise,${organizationColorScheme}"
    dialogUpdate "listitem: index: ${1}, status: wait, statustext: Checking …"
    dialogUpdate "progress: increment"
    dialogUpdate "progresstext: Determining ${humanReadableCheckName} status …"

    sleep "${anticipationDuration}"

    mdmClientAvailableOSUpdates=$( /usr/libexec/mdmclient AvailableOSUpdates | head -n 5 )
    if [[ "${mdmClientAvailableOSUpdates}" == *"OS Update Item"* ]]; then
        notice "MDM Client Available OS Updates"
        info "${mdmClientAvailableOSUpdates}"
    fi

    recommendedUpdates=$( /usr/libexec/PlistBuddy -c "Print :RecommendedUpdates:0" /Library/Preferences/com.apple.SoftwareUpdate.plist 2>/dev/null )
    if [[ -n "${recommendedUpdates}" ]]; then

        SUListRaw=$( softwareupdate --list --include-config-data 2>&1 )

        case "${SUListRaw}" in

            *"Can’t connect"* )
                availableSoftwareUpdates="Can’t connect to the Software Update server"
                dialogUpdate "listitem: index: ${1}, status: fail, statustext: ${availableSoftwareUpdates}"
                errorOut "${humanReadableCheckName}: ${availableSoftwareUpdates}"
                overallHealth+="${humanReadableCheckName}; "
                ;;

            *"The operation couldn’t be completed."* )
                availableSoftwareUpdates="The operation couldn’t be completed."
                dialogUpdate "listitem: index: ${1}, status: fail, statustext: ${availableSoftwareUpdates}"
                errorOut "${humanReadableCheckName}: ${availableSoftwareUpdates}"
                overallHealth+="${humanReadableCheckName}; "
                ;;

            *"Deferred: YES"* )
                availableSoftwareUpdates="Deferred software available."
                dialogUpdate "listitem: index: ${1}, status: error, statustext: ${availableSoftwareUpdates}"
                warning "${humanReadableCheckName}: ${availableSoftwareUpdates}"
                ;;

            *"No new software available."* )
                availableSoftwareUpdates="No new software available."
                dialogUpdate "listitem: index: ${1}, status: success, statustext: ${availableSoftwareUpdates}"
                info "${humanReadableCheckName}: ${availableSoftwareUpdates}"
                ;;

            * )
                SUList=$( echo "${SUListRaw}" | grep "*" | sed "s/\* Label: //g" | sed "s/,*$//g" )
                availableSoftwareUpdates="${SUList}"
                dialogUpdate "listitem: index: ${1}, status: error, statustext: ${availableSoftwareUpdates}"
                warning "${humanReadableCheckName}: ${availableSoftwareUpdates}"
                ;;

        esac

    else

        availableSoftwareUpdates="None"
        dialogUpdate "listitem: index: ${1}, status: success, statustext: ${availableSoftwareUpdates}"
        info "${humanReadableCheckName}: ${availableSoftwareUpdates}"

    fi

}



# # # # # # # # # # # # # # # # # # # # # # # # # # # # # # # # # # # # # # # # # # # # # # # # # #
# Check System Integrity Protection
# # # # # # # # # # # # # # # # # # # # # # # # # # # # # # # # # # # # # # # # # # # # # # # # # #

function checkSIP() {

    local humanReadableCheckName="System Integrity Protection"
    notice "Check ${humanReadableCheckName} …"

    dialogUpdate "icon: SF=checkmark.shield.fill,${organizationColorScheme}"
    dialogUpdate "listitem: index: ${1}, status: wait, statustext: Checking …"
    dialogUpdate "progress: increment"
    dialogUpdate "progresstext: Determining ${humanReadableCheckName} status …"

    sleep "${anticipationDuration}"

    sipCheck=$( csrutil status )

    case ${sipCheck} in

        *"enabled"* ) 
            dialogUpdate "listitem: index: ${1}, status: success, statustext: Enabled"
            info "${humanReadableCheckName}: Enabled"
            ;;

        * )
            dialogUpdate "listitem: index: ${1}, status: fail, statustext: Failed"
            errorOut "${humanReadableCheckName} (${1})"
            overallHealth+="${humanReadableCheckName}; "
            ;;

    esac

}



# # # # # # # # # # # # # # # # # # # # # # # # # # # # # # # # # # # # # # # # # # # # # # # # # #
# Check Firewall
# # # # # # # # # # # # # # # # # # # # # # # # # # # # # # # # # # # # # # # # # # # # # # # # # #

function checkFirewall() {

    local humanReadableCheckName="Firewall"
    notice "Check ${humanReadableCheckName} …"

    dialogUpdate "icon: SF=firewall.fill,${organizationColorScheme}"
    dialogUpdate "listitem: index: ${1}, status: wait, statustext: Checking …"
    dialogUpdate "progress: increment"
    dialogUpdate "progresstext: Determining ${humanReadableCheckName} status …"

    sleep "${anticipationDuration}"

    if [[ "$organizationFirewall" == "socketfilterfw" ]]; then
        firewallCheck=$( /usr/libexec/ApplicationFirewall/socketfilterfw --getglobalstate )
    elif [[ "$organizationFirewall" == "pf" ]]; then
        firewallCheck=$( /sbin/pfctl -s info )
    fi

    case ${firewallCheck} in

        *"enabled"* | *"Enabled"* | *"is blocking"* ) 
            dialogUpdate "listitem: index: ${1}, status: success, statustext: Enabled"
            info "${humanReadableCheckName}: Enabled"
            ;;

        * )
            dialogUpdate "listitem: index: ${1}, status: fail, statustext: Failed"
            errorOut "${humanReadableCheckName}: Failed"
            overallHealth+="${humanReadableCheckName}; "
            ;;

    esac

}



# # # # # # # # # # # # # # # # # # # # # # # # # # # # # # # # # # # # # # # # # # # # # # # # # #
# Check Uptime
# # # # # # # # # # # # # # # # # # # # # # # # # # # # # # # # # # # # # # # # # # # # # # # # # #

function checkUptime() {

    local humanReadableCheckName="Uptime"
    notice "Check ${humanReadableCheckName} …"

    dialogUpdate "icon: SF=stopwatch,${organizationColorScheme}"
    dialogUpdate "listitem: index: ${1}, status: wait, statustext: Checking …"
    dialogUpdate "progress: increment"
    dialogUpdate "progresstext: Calculating time since last reboot …"

    sleep "${anticipationDuration}"

    timestamp="$( date '+%Y-%m-%d-%H%M%S' )"
    lastBootTime=$( sysctl kern.boottime | awk -F'[ |,]' '{print $5}' )
    currentTime=$( date +"%s" )
    upTimeRaw=$((currentTime-lastBootTime))
    upTimeMin=$((upTimeRaw/60))
    upTimeHours=$((upTimeMin/60))
    uptimeDays=$( uptime | awk '{ print $4 }' | sed 's/,//g' )
    uptimeNumber=$( uptime | awk '{ print $3 }' | sed 's/,//g' )

    if [[ "${uptimeDays}" = "day"* ]]; then
        if [[ "${uptimeNumber}" -gt 1 ]]; then
            uptimeHumanReadable="${uptimeNumber} days"
        else
            uptimeHumanReadable="${uptimeNumber} day"
        fi
    elif [[ "${uptimeDays}" == "mins"* ]]; then
        uptimeHumanReadable="${uptimeNumber} mins"
    else
        uptimeHumanReadable="${uptimeNumber} (HH:MM)"
    fi

    if [[ "${upTimeMin}" -gt "${allowedUptimeMinutes}" ]]; then

        case ${excessiveUptimeAlertStyle} in

            "warning" ) 
                dialogUpdate "listitem: index: ${1}, status: error, statustext: ${uptimeHumanReadable}"
                warning "${humanReadableCheckName}: ${uptimeHumanReadable}"
                ;;

            "error" | * )
                dialogUpdate "listitem: index: ${1}, status: fail, statustext: ${uptimeHumanReadable}"
                errorOut "${humanReadableCheckName}: ${uptimeHumanReadable}"
                overallHealth+="${humanReadableCheckName}; "
                ;;

        esac
    
    else
    
        dialogUpdate "listitem: index: ${1}, status: success, statustext: ${uptimeHumanReadable}"
        info "${humanReadableCheckName}: ${uptimeHumanReadable}"
    
    fi

}



# # # # # # # # # # # # # # # # # # # # # # # # # # # # # # # # # # # # # # # # # # # # # # # # # #
# Check Free Disk Space
# # # # # # # # # # # # # # # # # # # # # # # # # # # # # # # # # # # # # # # # # # # # # # # # # #

function checkFreeDiskSpace() {

    local humanReadableCheckName="Free Disk Space"
    notice "Check ${humanReadableCheckName} …"

    dialogUpdate "icon: SF=externaldrive.fill.badge.checkmark,${organizationColorScheme}"
    dialogUpdate "listitem: index: ${1}, status: wait, statustext: Checking …"
    dialogUpdate "progress: increment"
    dialogUpdate "progresstext: Determining ${humanReadableCheckName} status …"

    sleep "${anticipationDuration}"

    freeSpace=$( diskutil info / | grep -E 'Free Space|Available Space|Container Free Space' | awk -F ":\s*" '{ print $2 }' | awk -F "(" '{ print $1 }' | xargs )
    freeBytes=$( diskutil info / | grep -E 'Free Space|Available Space|Container Free Space' | awk -F "(\\\(| Bytes\\\))" '{ print $2 }' )
    diskBytes=$( diskutil info / | grep -E 'Total Space' | awk -F "(\\\(| Bytes\\\))" '{ print $2 }' )
    freePercentage=$( echo "scale=2; ( $freeBytes * 100 ) / $diskBytes" | bc )
    diskSpace="$freeSpace free (${freePercentage}% available)"

    diskMessage="${humanReadableCheckName}: ${diskSpace}"

    if (( $(echo ${freePercentage}'<'${allowedMinimumFreeDiskPercentage} |bc -l) )); then

        dialogUpdate "listitem: index: ${1}, status: fail, statustext: ${diskSpace}"
        errorOut "${humanReadableCheckName}: ${diskSpace}"
        overallHealth+="${humanReadableCheckName}; "

    else

        dialogUpdate "listitem: index: ${1}, status: success, statustext: ${diskSpace}"
        info "${humanReadableCheckName}: ${diskSpace}"

    fi

}



# # # # # # # # # # # # # # # # # # # # # # # # # # # # # # # # # # # # # # # # # # # # # # # # # #
# Check the status of the MDM Profile
# # # # # # # # # # # # # # # # # # # # # # # # # # # # # # # # # # # # # # # # # # # # # # # # # #

function checkMdmProfile() {

    local humanReadableCheckName="${mdmVendor} MDM Profile"
    notice "Check ${humanReadableCheckName} …"

    dialogUpdate "icon: SF=gear.badge,${organizationColorScheme}"
    dialogUpdate "listitem: index: ${1}, status: wait, statustext: Checking …"
    dialogUpdate "progress: increment"
    dialogUpdate "progresstext: Determining ${humanReadableCheckName} status …"

    sleep "${anticipationDuration}"

    mdmProfileTest=$( profiles show enrollment | grep $mdmVendorUuid 2>/dev/null )

    if [[ -n "${mdmProfileTest}" ]]; then

        dialogUpdate "listitem: index: ${1}, status: success, statustext: Installed"
        info "${humanReadableCheckName}: Installed"

    else

        dialogUpdate "listitem: index: ${1}, status: fail, statustext: NOT Installed"
        errorOut "${humanReadableCheckName} (${1})"
        overallHealth+="${humanReadableCheckName}; "
        errorOut "Execute the following command to determine the UUID of the MDM Profile:"
        errorOut "sudo profiles show enrollment | grep -A3 -B3 com.apple.mdm"

    fi

}



# # # # # # # # # # # # # # # # # # # # # # # # # # # # # # # # # # # # # # # # # # # # # # # # # #
# Check Apple Push Notification service (thanks, @isaacatmann!)
# # # # # # # # # # # # # # # # # # # # # # # # # # # # # # # # # # # # # # # # # # # # # # # # # #

function checkAPNs() {

    local humanReadableCheckName="Apple Push Notification service"
    notice "Check ${humanReadableCheckName} …"

    dialogUpdate "icon: SF=wave.3.up.circle,${organizationColorScheme}"
    dialogUpdate "listitem: index: ${1}, status: wait, statustext: Checking …"
    dialogUpdate "progress: increment"
    dialogUpdate "progresstext: Determining ${humanReadableCheckName} status …"

    sleep "${anticipationDuration}"

    apnsCheck=$( command log show --last 24h --predicate 'subsystem == "com.apple.ManagedClient" && (eventMessage CONTAINS[c] "Received HTTP response (200) [Acknowledged" || eventMessage CONTAINS[c] "Received HTTP response (200) [NotNow")' | tail -1 | cut -d '.' -f 1 )

    if [[ "${apnsCheck}" == *"Timestamp"* ]] || [[ -z "${apnsCheck}" ]]; then

        dialogUpdate "listitem: index: ${1}, status: fail, statustext: Failed"
        errorOut "${humanReadableCheckName} (${1}): ${apnsCheck}"
        overallHealth+="${humanReadableCheckName}; "

    else

        apnsStatusEpoch=$( date -j -f "%Y-%m-%d %H:%M:%S" "${apnsCheck}" +"%s" )
        apnsStatus=$( date -r "${apnsStatusEpoch}" "+%A %-l:%M %p" )
        dialogUpdate "listitem: index: ${1}, status: success, statustext: ${apnsStatus}"
        info "${humanReadableCheckName}: ${apnsCheck}"

    fi

}

# # # # # # # # # # # # # # # # # # # # # # # # # # # # # # # # # # # # # # # # # # # # # # # # # #
# Extended Network Checks (thanks, @tonyyo11!)
# # # # # # # # # # # # # # # # # # # # # # # # # # # # # # # # # # # # # # # # # # # # # # # # # #

# Network timeout (in seconds) for all Jamf Extended Network Checks tests 
networkTimeout=5

# Push Notification (combines APNs and on-prem Jamf push)
pushHosts=(
  "courier.push.apple.com,5223"
  "courier.push.apple.com,443"
  "api.push.apple.com,443"
  "api.push.apple.com,2197"
)

# NOTE: The following Push Notification checks are purposely skipped …
#   "feedback.push.apple.com,2196"
#   "gateway.push.apple.com,2195"
# … due to the following:
#   nc -u -z -w 5 gateway.push.apple.com 2195
#   nc -u -z -w 5 feedback.push.apple.com 2196
#   nc: getaddrinfo: nodename nor servname provided, or not known 

# Device Management (combines Device Setup & MDM enrollment/services)
deviceMgmtHosts=(
  "albert.apple.com,443"
  "captive.apple.com,80"
  "captive.apple.com,443"
  "gs.apple.com,443"
  "humb.apple.com,443"
  "static.ips.apple.com,80"
  "static.ips.apple.com,443"
  "sq-device.apple.com,443"
  "tbsc.apple.com,443"
  "time-ios.apple.com,123,UDP"
  "time.apple.com,123,UDP"
  "time-macos.apple.com,123,UDP"
  "deviceenrollment.apple.com,443"
  "deviceservices-external.apple.com,443"
  "gdmf.apple.com,443"
  "identity.apple.com,443"
  "iprofiles.apple.com,443"
  "mdmenrollment.apple.com,443"
  "setup.icloud.com,443"
  "vpp.itunes.apple.com,443"
)

# Software & Carrier Updates
updateHosts=(
  "appldnld.apple.com,80"
  "configuration.apple.com,443"
  "gdmf.apple.com,443"
  "gg.apple.com,80"
  "gg.apple.com,443"
  "gs.apple.com,80"
  "gs.apple.com,443"
  "ig.apple.com,443"
  "mesu.apple.com,80"
  "mesu.apple.com,443"
  "oscdn.apple.com,80"
  "oscdn.apple.com,443"
  "osrecovery.apple.com,80"
  "osrecovery.apple.com,443"
  "skl.apple.com,443"
  "swcdn.apple.com,80"
  "swdist.apple.com,443"
  "swdownload.apple.com,80"
  "appldnld.apple.com.edgesuite.net,80"
  "itunes.com,80"
  "itunes.apple.com,443"
  "updates-http.cdn-apple.com,80"
  "updates.cdn-apple.com,443"
)

# Certificate Validation Hosts
certHosts=(
  "certs.apple.com,80"
  "certs.apple.com,443"
  "crl.apple.com,80"
  "crl.entrust.net,80"
  "crl3.digicert.com,80"
  "crl4.digicert.com,80"
  "ocsp.apple.com,80"
  "ocsp.digicert.cn,80"
  "ocsp.digicert.com,80"
  "ocsp.entrust.net,80"
  "ocsp2.apple.com,443"
  "valid.apple.com,443"
)

# Identity & Content Services (Apple ID, Associated Domains, Additional Content)
idAssocHosts=(
  "appleid.apple.com,443"
  "appleid.cdn-apple.com,443"
  "idmsa.apple.com,443"
  "gsa.apple.com,443"
  "app-site-association.cdn-apple.com,443"
  "app-site-association.networking.apple,443"
  "audiocontentdownload.apple.com,80"
  "audiocontentdownload.apple.com,443"
  "devimages-cdn.apple.com,80"
  "devimages-cdn.apple.com,443"
  "download.developer.apple.com,80"
  "download.developer.apple.com,443"
  "playgrounds-assets-cdn.apple.com,443"
  "playgrounds-cdn.apple.com,443"
  "sylvan.apple.com,80"
  "sylvan.apple.com,443"
)

# Jamf Pro Cloud & On-prem Endpoints
jamfHosts=(
  "jamf.com,443"
  "test.jamfcloud.com,443"
  "use1-jcdsdownloads.services.jamfcloud.com,443"
  "use1-jcds.services.jamfcloud.com,443"
  "euc1-jcdsdownloads.services.jamfcloud.com,443"
  "euc1-jcds.services.jamfcloud.com,443"
  "euw2-jcdsdownloads.services.jamfcloud.com,443"
  "euw2-jcds.services.jamfcloud.com,443"
  "apse2-jcdsdownloads.services.jamfcloud.com,443"
  "apse2-jcds.services.jamfcloud.com,443"
  "apne1-jcdsdownloads.services.jamfcloud.com,443"
  "apne1-jcds.services.jamfcloud.com,443"
)

# Generic network-host tester; uses nc to probe host:port and updates swiftDialog
function checkNetworkHosts() {
  local index="$1"
  local name="$2"
  shift 2
  local hosts=("$@")

  notice "Check ${name} …"
  dialogUpdate "icon: SF=network,${organizationColorScheme}"
  dialogUpdate "listitem: index: ${index},status: wait,statustext: Checking …"
  dialogUpdate "progress: increment"
  dialogUpdate "progresstext: Determining ${name} connectivity …"
  sleep "${anticipationDuration}"

  local allOK=true
  local results=""

  for entry in "${hosts[@]}"; do
    IFS=',' read -r host port proto <<< "${entry}"
    # Default to TCP if protocol not specified
    if [[ "${proto}" =~ ^[Uu][Dd][Pp] ]]; then
      ncFlags=( -u -z -w "${networkTimeout}" )
    else
      ncFlags=( -z -w "${networkTimeout}" )
    fi

    if nc "${ncFlags[@]}" "${host}" "${port}" &>/dev/null; then
      results+="${host}:${port} PASS; "
    else
      results+="${host}:${port} FAIL; "
      allOK=false
    fi
  done

  if [[ "${allOK}" == true ]]; then
    dialogUpdate "listitem: index: ${index},status: success,statustext: Passed"
    info "${name}: ${results%;; }"
  else
    dialogUpdate "listitem: index: ${index},status: fail,statustext: Failed"
    errorOut "${name}: ${results%;; }"
    overallHealth+="${name}; "
  fi
}



# # # # # # # # # # # # # # # # # # # # # # # # # # # # # # # # # # # # # # # # # # # # # # # # # #
# Check the expiration date of the MDM Certificate (thanks, @isaacatmann!)
# # # # # # # # # # # # # # # # # # # # # # # # # # # # # # # # # # # # # # # # # # # # # # # # # #

function checkMdmCertificateExpiration() {

    case "${mdmVendor}" in

        "Addigy" )
            certificateName1="Addigy"
            certificateName2="Addigy"
            ;;
    
        "Jamf Pro" )
            certificateName1="JSS Built-in Certificate Authority"
            certificateName2="JSS BUILT-IN CERTIFICATE AUTHORITY"
            ;;
    
        "JumpCloud" )
            certificateName1="JumpCloud"
            certificateName2="JumpCloud"
            ;;

        "Microsoft Intune" )
            certificateName1="Microsoft Intune MDM Device CA"
            certificateName2="MICROSOFT INTUNE MDM DEVICE CA"
            ;;

        "Mosyle" )
            certificateName1="MOSYLE CORPORATION"
            certificateName2="MOSYLE CORPORATION"
            ;;

        * )
            return
            ;;

    esac

    local humanReadableCheckName="${mdmVendor} Certificate Authority"
    notice "Check the expiration date of the ${humanReadableCheckName} …"

    dialogUpdate "icon: SF=mail.and.text.magnifyingglass,${organizationColorScheme}"
    dialogUpdate "listitem: index: ${1}, status: wait, statustext: Checking …"
    dialogUpdate "progress: increment"
    dialogUpdate "progresstext: Determining MDM Certificate expiration date …"

    sleep "${anticipationDuration}"

    identities=( $( security find-identity -v /Library/Keychains/System.keychain | grep -v "$serialNumber" | grep -v "Jamf" | awk '{print $3}' | tr -d '"' | head -n 1 ) )
    now_seconds=$( date +%s )

    if [[ "${identities}" != "identities" ]]; then

        for i in $identities; do
            if [[ $(security find-certificate -c "$i" | grep issu | tr -d '"') == *"${certificateName1}"* ]] || [[ $(security find-certificate -c "$i" | grep issu | tr -d '"') == *"${certificateName2}"* ]]; then
                expiry=$(security find-certificate -c "$i" -p | openssl x509 -noout -enddate | cut -f2 -d"=")
                expirationDateFormatted=$( date -j -f "%b %d %H:%M:%S %Y GMT" "${expiry}" "+%d-%b-%Y" )
                date_seconds=$(date -j -f "%b %d %T %Y %Z" "$expiry" +%s)
                if (( date_seconds > now_seconds )); then
                    dialogUpdate "listitem: index: ${1}, status: success, statustext: ${expirationDateFormatted}"
                    info "${humanReadableCheckName} Expiration: ${expirationDateFormatted}"
                else
                    dialogUpdate "listitem: index: ${1}, status: fail, statustext: ${expirationDateFormatted}"
                    errorOut "${humanReadableCheckName} Expiration: ${expirationDateFormatted}"
                    overallHealth+="${humanReadableCheckName}; "
                fi
            fi
        done
    
    else

        expirationDateFormatted="NOT Installed"
        dialogUpdate "listitem: index: ${1}, status: fail, statustext: ${expirationDateFormatted}"
        errorOut "${humanReadableCheckName} Expiration: ${expirationDateFormatted}"
        overallHealth+="${humanReadableCheckName}; "

    fi

}



# # # # # # # # # # # # # # # # # # # # # # # # # # # # # # # # # # # # # # # # # # # # # # # # # #
# Check Last Jamf Pro Check-In (thanks, @jordywitteman!)
# # # # # # # # # # # # # # # # # # # # # # # # # # # # # # # # # # # # # # # # # # # # # # # # # #

function checkJamfProCheckIn() {

    local humanReadableCheckName="Last Jamf Pro check-in"
    notice "Checking ${humanReadableCheckName} …"

    dialogUpdate "icon: SF=dot.radiowaves.left.and.right,${organizationColorScheme}"
    dialogUpdate "listitem: index: ${1}, status: wait, statustext: Checking …"
    dialogUpdate "progress: increment"
    dialogUpdate "progresstext: Determining ${humanReadableCheckName} …"

    sleep "${anticipationDuration}"

    # Enable 24 hour clock format (12 hour clock enabled by default)
    twenty_four_hour_format="false"

    # Number of seconds since action last occurred (86400 = 1 day)
    check_in_time_old=86400      # 1 day
    check_in_time_aging=28800    # 8 hours

    last_check_in_time=$(grep "Checking for policies triggered by \"recurring check-in\"" "/private/var/log/jamf.log" | tail -n 1 | awk '{ print $2,$3,$4 }')

    # Convert last Jamf Pro check-in time to epoch
    last_check_in_time_epoch=$(date -j -f "%b %d %T" "${last_check_in_time}" +"%s")
    time_since_check_in_epoch=$(($currentTimeEpoch-$last_check_in_time_epoch))

    # Convert last Jamf Pro epoch to something easier to read
    if [[ "${twenty_four_hour_format}" == "true" ]]; then
        # Outputs 24 hour clock format
        last_check_in_time_human_reable=$(date -r "${last_check_in_time_epoch}" "+%A %H:%M")
    else
        # Outputs 12 hour clock format
        last_check_in_time_human_reable=$(date -r "${last_check_in_time_epoch}" "+%A %-l:%M %p")
    fi

    # Set status indicator for last check-in
    if [ ${time_since_check_in_epoch} -ge ${check_in_time_old} ]; then
        # check_in_status_indicator="🔴"
        dialogUpdate "listitem: index: ${1}, status: fail, statustext: ${last_check_in_time_human_reable}"
        errorOut "${humanReadableCheckName}: ${last_check_in_time_human_reable}"
        overallHealth+="${humanReadableCheckName}; "
    elif [ ${time_since_check_in_epoch} -ge ${check_in_time_aging} ]; then
        # check_in_status_indicator="🟠"
        dialogUpdate "listitem: index: ${1}, status: error, statustext: ${last_check_in_time_human_reable}"
        warning "${humanReadableCheckName}: ${last_check_in_time_human_reable}"
        overallHealth+="${humanReadableCheckName}; "
    elif [ ${time_since_check_in_epoch} -lt ${check_in_time_aging} ]; then
        # check_in_status_indicator="🟢"
        dialogUpdate "listitem: index: ${1}, status: success, statustext: ${last_check_in_time_human_reable}"
        info "${humanReadableCheckName}: ${last_check_in_time_human_reable}"
    fi

}



# # # # # # # # # # # # # # # # # # # # # # # # # # # # # # # # # # # # # # # # # # # # # # # # # #
# Check Last Jamf Pro Inventory Update (thanks, @jordywitteman!)
# # # # # # # # # # # # # # # # # # # # # # # # # # # # # # # # # # # # # # # # # # # # # # # # # #

function checkJamfProInventory() {

    local humanReadableCheckName="Last Jamf Pro inventory update"
    notice "Check ${humanReadableCheckName} …"

    dialogUpdate "icon: SF=checklist,${organizationColorScheme}"
    dialogUpdate "listitem: index: ${1}, status: wait, statustext: Checking …"
    dialogUpdate "progress: increment"
    dialogUpdate "progresstext: Determining ${humanReadableCheckName} …"

    sleep "${anticipationDuration}"

    # Enable 24 hour clock format (12 hour clock enabled by default)
    twenty_four_hour_format="false"

    # Number of seconds since action last occurred (86400 = 1 day)
    inventory_time_old=604800    # 1 week
    inventory_time_aging=259200  # 3 days

    # Get last Jamf Pro inventory time from jamf.log
    last_inventory_time=$(grep "Removing existing launchd task /Library/LaunchDaemons/com.jamfsoftware.task.bgrecon.plist..." "/private/var/log/jamf.log" | tail -n 1 | awk '{ print $2,$3,$4 }')

    # Convert last Jamf Pro inventory time to epoch
    last_inventory_time_epoch=$(date -j -f "%b %d %T" "${last_inventory_time}" +"%s")
    time_since_inventory_epoch=$(($currentTimeEpoch-$last_inventory_time_epoch))

    # Convert last Jamf Pro epoch to something easier to read
    if [[ "${twenty_four_hour_format}" == "true" ]]; then
        # Outputs 24 hour clock format
        last_inventory_time_human_reable=$(date -r "${last_inventory_time_epoch}" "+%A %H:%M")
    else
        # Outputs 12 hour clock format
        last_inventory_time_human_reable=$(date -r "${last_inventory_time_epoch}" "+%A %-l:%M %p")
    fi

    #set status indicator for last inventory
    if [ ${time_since_inventory_epoch} -ge ${inventory_time_old} ]; then
        # inventory_status_indicator="🔴"
        dialogUpdate "listitem: index: ${1}, status: fail, statustext: ${last_inventory_time_human_reable}"
        errorOut "${humanReadableCheckName}: ${last_inventory_time_human_reable}"
        overallHealth+="${humanReadableCheckName}; "
    elif [ ${time_since_inventory_epoch} -ge ${inventory_time_aging} ]; then
        # inventory_status_indicator="🟠"
        dialogUpdate "listitem: index: ${1}, status: error, statustext: ${last_inventory_time_human_reable}"
        warning "${humanReadableCheckName}: ${last_inventory_time_human_reable}"
        overallHealth+="${humanReadableCheckName}; "
    elif [ ${time_since_inventory_epoch} -lt ${inventory_time_aging} ]; then
        # inventory_status_indicator="🟢"
        dialogUpdate "listitem: index: ${1}, status: success, statustext: ${last_inventory_time_human_reable}"
        info "${humanReadableCheckName}: ${last_inventory_time_human_reable}"
    fi

}



# # # # # # # # # # # # # # # # # # # # # # # # # # # # # # # # # # # # # # # # # # # # # # # # # #
# Check Last Mosyle Check-In 
# # # # # # # # # # # # # # # # # # # # # # # # # # # # # # # # # # # # # # # # # # # # # # # # # #

function checkMosyleCheckIn() {

    local humanReadableCheckName="Last Mosyle check-in"
    notice "Checking ${humanReadableCheckName} …"

    dialogUpdate "icon: SF=dot.radiowaves.left.and.right,${organizationColorScheme}"
    dialogUpdate "listitem: index: ${1}, status: wait, statustext: Checking …"
    dialogUpdate "progress: increment"
    dialogUpdate "progresstext: Determining ${humanReadableCheckName} …"

    sleep "${anticipationDuration}"

    # Enable 24 hour clock format (12 hour clock enabled by default)
    twenty_four_hour_format="false"

    # Number of seconds since action last occurred (86400 = 1 day)
    check_in_time_old=86400      # 1 day
    check_in_time_aging=28800    # 8 hours

    #last_check_in_time=$(grep "Checking for policies triggered by \"recurring check-in\"" "/private/var/log/jamf.log" | tail -n 1 | awk '{ print $2,$3,$4 }')
	last_check_in_time=$(defaults read com.mosyle.macos.manager.mdm MacCommandsReplyResultsSuccessDate | cut -d. -f1)

    # Convert last Mosyle check-in time to epoch
    last_check_in_time_epoch=$last_check_in_time
    currentTimeEpoch=$(date +%s)
    time_since_check_in_epoch=$(($currentTimeEpoch-$last_check_in_time_epoch))

    # Convert last Mosyle epoch to something easier to read
    if [[ "${twenty_four_hour_format}" == "true" ]]; then
        # Outputs 24 hour clock format
        last_check_in_time_human_reable=$(date -r "${last_check_in_time_epoch}" "+%A %H:%M")
    else
        # Outputs 12 hour clock format
        last_check_in_time_human_reable=$(date -r "${last_check_in_time_epoch}" "+%A %-l:%M %p")
    fi

    # Set status indicator for last check-in
    if [ ${time_since_check_in_epoch} -ge ${check_in_time_old} ]; then
        # check_in_status_indicator="🔴"
        dialogUpdate "listitem: index: ${1}, status: fail, statustext: ${last_check_in_time_human_reable}"
        errorOut "${humanReadableCheckName}: ${last_check_in_time_human_reable}"
        overallHealth+="${humanReadableCheckName}; "
    elif [ ${time_since_check_in_epoch} -ge ${check_in_time_aging} ]; then
        # check_in_status_indicator="🟠"
        dialogUpdate "listitem: index: ${1}, status: error, statustext: ${last_check_in_time_human_reable}"
        warning "${humanReadableCheckName}: ${last_check_in_time_human_reable}"
        overallHealth+="${humanReadableCheckName}; "
    elif [ ${time_since_check_in_epoch} -lt ${check_in_time_aging} ]; then
        # check_in_status_indicator="🟢"
        dialogUpdate "listitem: index: ${1}, status: success, statustext: ${last_check_in_time_human_reable}"
        info "${humanReadableCheckName}: ${last_check_in_time_human_reable}"
    fi

}



# # # # # # # # # # # # # # # # # # # # # # # # # # # # # # # # # # # # # # # # # # # # # # # # # #
# Check FileVault
# # # # # # # # # # # # # # # # # # # # # # # # # # # # # # # # # # # # # # # # # # # # # # # # # #

function checkFileVault() {

    local humanReadableCheckName="FileVault"
    notice "Check ${humanReadableCheckName} …"

    dialogUpdate "icon: SF=lock.laptopcomputer,${organizationColorScheme}"
    dialogUpdate "listitem: index: ${1}, status: wait, statustext: Checking …"
    dialogUpdate "progress: increment"
    dialogUpdate "progresstext: Determining ${humanReadableCheckName} status …"

    sleep "${anticipationDuration}"

    fileVaultCheck=$( fdesetup isactive )

    if [[ -f /Library/Preferences/com.apple.fdesetup.plist ]] || [[ "$fileVaultCheck" == "true" ]]; then

        fileVaultStatus=$( fdesetup status -extended -verbose 2>&1 )

        case ${fileVaultStatus} in

            *"FileVault is On."* ) 
                dialogUpdate "listitem: index: ${1}, status: success, statustext: Enabled"
                info "${humanReadableCheckName}: Enabled"
                ;;

            *"Deferred enablement appears to be active for user"* )
                dialogUpdate "listitem: index: ${1}, status: success, statustext: Enabled (next login)"
                warning "${humanReadableCheckName}: Enabled (next login)"
                ;;

            *  )
                dialogUpdate "listitem: index: ${1}, status: error, statustext: Failed"
                errorOut "${humanReadableCheckName} (${1})"
                overallHealth+="${humanReadableCheckName}; "
                ;;

        esac

    else

        dialogUpdate "listitem: index: ${1}, status: error, statustext: Failed"
        errorOut "${humanReadableCheckName} (${1})"
        overallHealth+="${humanReadableCheckName}; "

    fi

}



# # # # # # # # # # # # # # # # # # # # # # # # # # # # # # # # # # # # # # # # # # # # # # # # # #
# Check Internal Validation — Parameter 2: Target File; Parameter 3: Icon; Parameter 4: Display Name
# # # # # # # # # # # # # # # # # # # # # # # # # # # # # # # # # # # # # # # # # # # # # # # # # #

function checkInternal() {

    checkInternalTargetFile="${2}"
    checkInternalTargetFileIcon="${3}"
    checkInternalTargetFileDisplayName="${4}"

    notice "Internal Check: ${checkInternalTargetFile} …"

    dialogUpdate "icon: ${checkInternalTargetFileIcon}"
    dialogUpdate "listitem: index: ${1}, status: wait, statustext: Checking …"
    dialogUpdate "progress: increment"
    dialogUpdate "progresstext: Determining status of ${checkInternalTargetFileDisplayName} …"

    sleep "${anticipationDuration}"

    if [[ -e "${checkInternalTargetFile}" ]]; then

        dialogUpdate "listitem: index: ${1}, status: success, statustext: Installed"
        info "${checkInternalTargetFileDisplayName} installed"
        
    else

        dialogUpdate "listitem: index: ${1}, status: fail, statustext: NOT Installed"
        errorOut "${checkInternalTargetFileDisplayName} NOT Installed"
        overallHealth+="${checkInternalTargetFileDisplayName}; "

    fi

    sleep "${anticipationDuration}"

}



# # # # # # # # # # # # # # # # # # # # # # # # # # # # # # # # # # # # # # # # # # # # # # # # # #
# Check VPN Installation
# # # # # # # # # # # # # # # # # # # # # # # # # # # # # # # # # # # # # # # # # # # # # # # # # #

function checkVPN() {

    notice "Check ${vpnAppName} …"

    dialogUpdate "icon: ${vpnAppPath}"
    dialogUpdate "listitem: index: ${1}, status: wait, statustext: Checking …"
    dialogUpdate "progress: increment"
    dialogUpdate "progresstext: Determining status of ${vpnAppName} …"

    # sleep "${anticipationDuration}"

    case ${vpnStatus} in

        *"NOT installed"* )
            dialogUpdate "listitem: index: ${1}, status: fail, statustext: Failed"
            errorOut "${vpnAppName} Failed"
            overallHealth+="${vpnAppName}; "
            ;;

        *"Idle"* )
            dialogUpdate "listitem: index: ${1}, status: error, statustext: Idle"
            info "${vpnAppName} idle"
            ;;

        "Connected"* )
            dialogUpdate "listitem: index: ${1}, status: success, statustext: Connected"
            info "${vpnAppName} Connected"
            ;;

        "Disconnected" )
            dialogUpdate "listitem: index: ${1}, status: error, statustext: Disconnected"
            info "${vpnAppName} Disconnected"
            ;;

        "None" )
            dialogUpdate "listitem: index: ${1}, status: error, statustext: No VPN"
            info "No VPN"
            ;;

        * )
            dialogUpdate "listitem: index: ${1}, status: error, statustext: Unknown"
            info "${vpnAppName} Unknown"
            ;;

    esac

}



# # # # # # # # # # # # # # # # # # # # # # # # # # # # # # # # # # # # # # # # # # # # # # # # # #
# Check Internal Validation — Parameter 2: Target File; Parameter 3: Icon; Parameter 4: Display Name
# # # # # # # # # # # # # # # # # # # # # # # # # # # # # # # # # # # # # # # # # # # # # # # # # #

function checkInternal() {

    checkInternalTargetFile="${2}"
    checkInternalTargetFileIcon="${3}"
    checkInternalTargetFileDisplayName="${4}"

    notice "Internal Check: ${checkInternalTargetFile} …"

    dialogUpdate "icon: ${checkInternalTargetFileIcon}"
    dialogUpdate "listitem: index: ${1}, status: wait, statustext: Checking …"
    dialogUpdate "progress: increment"
    dialogUpdate "progresstext: Determining status of ${checkInternalTargetFileDisplayName} …"

    sleep "${anticipationDuration}"

    if [[ -e "${checkInternalTargetFile}" ]]; then

        dialogUpdate "listitem: index: ${1}, status: success, statustext: Installed"
        info "${checkInternalTargetFileDisplayName} installed"
        
    else

        dialogUpdate "listitem: index: ${1}, status: fail, statustext: NOT Installed"
        errorOut "${checkInternalTargetFileDisplayName} NOT Installed"
        overallHealth+="${checkInternalTargetFileDisplayName}; "

    fi

    sleep "${anticipationDuration}"

}



# # # # # # # # # # # # # # # # # # # # # # # # # # # # # # # # # # # # # # # # # # # # # # # # # #
# Check External Jamf Pro Validation (where Parameter 2 represents the Jamf Pro Policy Custom Trigger)
# # # # # # # # # # # # # # # # # # # # # # # # # # # # # # # # # # # # # # # # # # # # # # # # # #

function checkExternalJamfPro() {

    trigger="${2}"
    appPath="${3}"
    appDisplayName=$(basename "${appPath}" .app)

    notice "External Check: ${appPath} …"

    dialogUpdate "icon: ${appPath}"
    dialogUpdate "listitem: index: ${1}, status: wait, statustext: Checking …"
    dialogUpdate "progress: increment"
    dialogUpdate "progresstext: Determining status of ${appDisplayName} …"

    # sleep "${anticipationDuration}"

    externalValidation=$( /usr/local/bin/jamf policy -event $trigger | grep "Script result:" )

    case ${externalValidation:l} in

        *"failed"* )
            dialogUpdate "listitem: index: ${1}, status: fail, statustext: Failed"
            errorOut "${appDisplayName} Failed"
            overallHealth+="${appDisplayName}; "
            ;;

        *"running"* ) 
            dialogUpdate "listitem: index: ${1}, status: success, statustext: Running"
            info "${appDisplayName} running"
            ;;

        *"error"* | * )
            dialogUpdate "listitem: index: ${1}, status: error, statustext: Error"
            errorOut "${appDisplayName} Error"
            overallHealth+="${appDisplayName}; "
            ;;

    esac

}



# # # # # # # # # # # # # # # # # # # # # # # # # # # # # # # # # # # # # # # # # # # # # # # # # #
# Check Network Quality
# # # # # # # # # # # # # # # # # # # # # # # # # # # # # # # # # # # # # # # # # # # # # # # # # #

function checkNetworkQuality() {

    local humanReadableCheckName="Network Quality"
    notice "Check ${humanReadableCheckName} …"    

    dialogUpdate "icon: SF=gauge.with.dots.needle.67percent,${organizationColorScheme}"
    dialogUpdate "listitem: index: ${1}, status: wait, statustext: Checking …"
    dialogUpdate "progress: increment"
    dialogUpdate "progresstext: Determining ${humanReadableCheckName} …"

    # sleep "${anticipationDuration}"

    networkQualityTestFile="/var/tmp/networkQualityTest"

    if [[ -e "${networkQualityTestFile}" ]]; then

        networkQualityTestFileCreationEpoch=$( stat -f "%m" "${networkQualityTestFile}" )
        networkQualityTestMaximumEpoch=$( date -v-"${networkQualityTestMaximumAge}" +%s )

        if [[ "${networkQualityTestFileCreationEpoch}" -gt "${networkQualityTestMaximumEpoch}" ]]; then

            info "Using cached ${humanReadableCheckName} Test"
            testStatus="(cached)"

        else

            unset testStatus
            info "Removing cached result …"
            rm "${networkQualityTestFile}"
            info "Starting ${humanReadableCheckName} Test …"
            networkQuality -s -v -c > "${networkQualityTestFile}"
            info "Completed ${humanReadableCheckName} Test"

        fi

    else

        info "Starting ${humanReadableCheckName} Test …"
        networkQuality -s -v -c > "${networkQualityTestFile}"
        info "Completed ${humanReadableCheckName} Test"

    fi

    networkQualityTest=$( < "${networkQualityTestFile}" )

    case "${osVersion}" in

        11* ) 
            dlThroughput="N/A; macOS ${osVersion}"
            dlResponsiveness="N/A; macOS ${osVersion}"
            ;;

        * )
            dlThroughput=$( get_json_value "$networkQualityTest" "dl_throughput" )
            dlResponsiveness=$( get_json_value "$networkQualityTest" "dl_responsiveness" )
            ;;

    esac

    mbps=$( echo "scale=2; ( $dlThroughput / 1000000 )" | bc )
    dialogUpdate "listitem: index: ${1}, status: success, statustext: ${mbps} Mbps ${testStatus}"
    info "Download: ${mbps} Mbps, Responsiveness: ${dlResponsiveness}; "

    dialogUpdate "icon: ${icon}"

}



# # # # # # # # # # # # # # # # # # # # # # # # # # # # # # # # # # # # # # # # # # # # # # # # # #
# Update Computer Inventory
# # # # # # # # # # # # # # # # # # # # # # # # # # # # # # # # # # # # # # # # # # # # # # # # # #

function updateComputerInventory() {

    notice "Updating Computer Inventory …"

    dialogUpdate "icon: SF=pencil.and.list.clipboard,${organizationColorScheme}"
    dialogUpdate "listitem: index: ${1}, status: wait, statustext: Updating …"
    dialogUpdate "progress: increment"
    dialogUpdate "progresstext: Updating Computer Inventory …"

    if [[ "${operationMode}" != "test" ]]; then

        jamf recon # -verbose

    else

        sleep "${anticipationDuration}"

    fi

    dialogUpdate "listitem: index: ${1}, status: success, statustext: Updated"

}



####################################################################################################
#
# Program
#
####################################################################################################

# # # # # # # # # # # # # # # # # # # # # # # # # # # # # # # # # # # # # # # # # # # # # # # # # #
# Write MDM-specific JSON to disk
# # # # # # # # # # # # # # # # # # # # # # # # # # # # # # # # # # # # # # # # # # # # # # # # # #

case ${mdmVendor} in

    "Addigy" )
        combinedJSON=$( jq -n --argjson dialog "$mainDialogJSON" --argjson listitems "$addigyMdmListitemJSON" '$dialog + { "listitem": $listitems }' )
        ;;

    "Jamf Pro" )
        combinedJSON=$( jq -n --argjson dialog "$mainDialogJSON" --argjson listitems "$jamfProListitemJSON" '$dialog + { "listitem": $listitems }' )
        ;;

    "JumpCloud" )
        combinedJSON=$( jq -n --argjson dialog "$mainDialogJSON" --argjson listitems "$jumpcloudMdmListitemJSON" '$dialog + { "listitem": $listitems }' )
        ;;

    "Mosyle" )
        combinedJSON=$( jq -n --argjson dialog "$mainDialogJSON" --argjson listitems "$mosyleListitemJSON" '$dialog + { "listitem": $listitems }' )
        ;;

    "Microsoft Intune" )
        combinedJSON=$( jq -n --argjson dialog "$mainDialogJSON" --argjson listitems "$microsoftMdmListitemJSON" '$dialog + { "listitem": $listitems }' )
        ;;

    * )
        warning "Unknown MDM vendor: ${mdmVendor}"
        combinedJSON=$( jq -n --argjson dialog "$mainDialogJSON" --argjson listitems "$genericMdmListitemJSON" '$dialog + { "listitem": $listitems }' )
        ;;

esac

echo "$combinedJSON" > "$dialogJSONFile"



# # # # # # # # # # # # # # # # # # # # # # # # # # # # # # # # # # # # # # # # # # # # # # # # # #
# Create Dialog
# # # # # # # # # # # # # # # # # # # # # # # # # # # # # # # # # # # # # # # # # # # # # # # # # #

notice "Current Elapsed Time: $(printf '%dh:%dm:%ds\n' $((SECONDS/3600)) $((SECONDS%3600/60)) $((SECONDS%60)))"

eval ${dialogBinary} --jsonfile ${dialogJSONFile} &
dialogPID=$!
info "Dialog PID: ${dialogPID}"

dialogUpdate "progresstext: Initializing …"

# Band-Aid for macOS 15+ `withAnimation` SwiftUI bug
dialogUpdate "list: hide"
dialogUpdate "list: show"



# # # # # # # # # # # # # # # # # # # # # # # # # # # # # # # # # # # # # # # # # # # # # # # # # #
# Health Checks (where "n" represents the listitem order)
# # # # # # # # # # # # # # # # # # # # # # # # # # # # # # # # # # # # # # # # # # # # # # # # # #


if [[ "${operationMode}" != "test" ]]; then

    # Production and Debug Mode

    case ${mdmVendor} in

        "Addigy" )
            checkOS "0"
            checkAvailableSoftwareUpdates "1"
            checkSIP "2"
            checkFirewall "3"
            checkFileVault "4"
            checkVPN "5"
            checkUptime "6"
            checkFreeDiskSpace "7"
            checkNetworkHosts "8" "Apple Push Notification Hosts"         "${pushHosts[@]}"
            checkNetworkHosts "9" "Apple Device Management"               "${deviceMgmtHosts[@]}"
            checkNetworkHosts "10" "Apple Software and Carrier Updates"    "${updateHosts[@]}"
            checkNetworkHosts "11" "Apple Certificate Validation"          "${certHosts[@]}"
            checkNetworkHosts "12" "Apple Identity and Content Services"   "${idAssocHosts[@]}"
            checkNetworkQuality "13"
            ;;

        "Jamf Pro" )
            checkOS "0"
            checkAvailableSoftwareUpdates "1"
            checkSIP "2"
            checkFirewall "3"
            checkFileVault "4"
            checkVPN "5"
            checkUptime "6"
            checkFreeDiskSpace "7"
            checkMdmProfile "8"
            checkMdmCertificateExpiration "9"
            checkAPNs "10"
            checkJamfProCheckIn "11"
            checkJamfProInventory "12"
            checkNetworkHosts "13" "Apple Push Notification Hosts"         "${pushHosts[@]}"
            checkNetworkHosts "14" "Apple Device Management"               "${deviceMgmtHosts[@]}"
            checkNetworkHosts "15" "Apple Software and Carrier Updates"    "${updateHosts[@]}"
            checkNetworkHosts "16" "Apple Certificate Validation"          "${certHosts[@]}"
            checkNetworkHosts "17" "Apple Identity and Content Services"   "${idAssocHosts[@]}"
            checkNetworkHosts "18" "Jamf Hosts"                            "${jamfHosts[@]}"
            checkInternal "19" "/Applications/Microsoft Teams.app" "/Applications/Microsoft Teams.app" "Microsoft Teams"
            checkExternalJamfPro "20" "symvBeyondTrustPMfM" "/Applications/PrivilegeManagement.app"
            checkExternalJamfPro "21" "symvCiscoUmbrella" "/Applications/Cisco/Cisco Secure Client.app"
            checkExternalJamfPro "22" "symvCrowdStrikeFalcon" "/Applications/Falcon.app"
            checkExternalJamfPro "23" "symvGlobalProtect" "/Applications/GlobalProtect.app"
            checkNetworkQuality "24"
            updateComputerInventory "25"
            ;;

        "JumpCloud" )
            checkOS "0"
            checkAvailableSoftwareUpdates "1"
            checkSIP "2"
            checkFirewall "3"
            checkFileVault "4"
            checkVPN "5"
            checkUptime "6"
            checkFreeDiskSpace "7"
            checkNetworkHosts "8" "Apple Push Notification Hosts"         "${pushHosts[@]}"
            checkNetworkHosts "9" "Apple Device Management"               "${deviceMgmtHosts[@]}"
            checkNetworkHosts "10" "Apple Software and Carrier Updates"    "${updateHosts[@]}"
            checkNetworkHosts "11" "Apple Certificate Validation"          "${certHosts[@]}"
            checkNetworkHosts "12" "Apple Identity and Content Services"   "${idAssocHosts[@]}"
            checkNetworkQuality "13"
            ;;

        "Microsoft Intune" )
            checkOS "0"
            checkAvailableSoftwareUpdates "1"
            checkSIP "2"
            checkFirewall "3"
            checkFileVault "4"
            checkVPN "5"
            checkUptime "6"
            checkFreeDiskSpace "7"
            checkMdmProfile "8"
            checkNetworkHosts "9" "Apple Push Notification Hosts"         "${pushHosts[@]}"
            checkNetworkHosts "10" "Apple Device Management"               "${deviceMgmtHosts[@]}"
            checkNetworkHosts "11" "Apple Software and Carrier Updates"    "${updateHosts[@]}"
            checkNetworkHosts "12" "Apple Certificate Validation"          "${certHosts[@]}"
            checkNetworkHosts "13" "Apple Identity and Content Services"   "${idAssocHosts[@]}"
            checkMdmCertificateExpiration "14"
            checkAPNs "15"
            checkInternal "16" "/Applications/Company Portal.app" "/Applications/Company Portal.app" "Company Portal"
            checkNetworkQuality "17"
            ;;

        "Mosyle" )
            checkOS "0"
            checkAvailableSoftwareUpdates "1"
            checkSIP "2"
            checkFirewall "3"
            checkFileVault "4"
            checkVPN "5"
            checkUptime "6"
            checkFreeDiskSpace "7"
            checkMdmProfile "8"
            checkMdmCertificateExpiration "9"
            checkAPNs "10"
            checkMosyleCheckIn "11"
            checkNetworkHosts "12" "Apple Push Notification Hosts"         "${pushHosts[@]}"
            checkNetworkHosts "13" "Apple Device Management"               "${deviceMgmtHosts[@]}"
            checkNetworkHosts "14" "Apple Software and Carrier Updates"    "${updateHosts[@]}"
            checkNetworkHosts "15" "Apple Certificate Validation"          "${certHosts[@]}"
            checkNetworkHosts "16" "Apple Identity and Content Services"   "${idAssocHosts[@]}"
            checkNetworkQuality "17"
            ;;

        * )
            checkOS "0"
            checkAvailableSoftwareUpdates "1"
            checkSIP "2"
            checkFirewall "3"
            checkFileVault "4"
            checkVPN "5"
            checkUptime "6"
            checkFreeDiskSpace "7"
            checkNetworkHosts "8" "Apple Push Notification Hosts"         "${pushHosts[@]}"
            checkNetworkHosts "9" "Apple Device Management"               "${deviceMgmtHosts[@]}"
            checkNetworkHosts "10" "Apple Software and Carrier Updates"    "${updateHosts[@]}"
            checkNetworkHosts "11" "Apple Certificate Validation"          "${certHosts[@]}"
            checkNetworkHosts "12" "Apple Identity and Content Services"   "${idAssocHosts[@]}"
            checkNetworkQuality "13"
            ;;
    
    esac

    dialogUpdate "icon: ${icon}"
    dialogUpdate "progresstext: Final Analysis …"

    sleep "${anticipationDuration}"

else

    # Test Mode

    dialogUpdate "title: ${humanReadableScriptName} (${scriptVersion}) [ MDM Vendor: ${mdmVendor} | Operation Mode: ${operationMode} ]"

    listitemLength=$(get_json_value "${combinedJSON}" "listitem.length")

    for (( i=0; i<listitemLength; i++ )); do

        notice "[Operation Mode: ${operationMode}] Check ${i} …"

        dialogUpdate "icon: SF=${i}.square,${organizationColorScheme}"
        dialogUpdate "listitem: index: ${i}, status: wait, statustext: Checking …"
        dialogUpdate "progress: increment"
        dialogUpdate "progresstext: [Operation Mode: ${operationMode}] • Item No. ${i} …"

        # sleep "${anticipationDuration}"

        dialogUpdate "listitem: index: ${i}, status: success, statustext: ${operationMode}"

    done

    dialogUpdate "icon: ${icon}"
    dialogUpdate "progresstext: Final Analysis …"

    sleep "${anticipationDuration}"

fi



# # # # # # # # # # # # # # # # # # # # # # # # # # # # # # # # # # # # # # # # # # # # # # # # # #
# Quit Script
# # # # # # # # # # # # # # # # # # # # # # # # # # # # # # # # # # # # # # # # # # # # # # # # # #

quitScript<|MERGE_RESOLUTION|>--- conflicted
+++ resolved
@@ -17,21 +17,8 @@
 #
 # HISTORY
 #
-<<<<<<< HEAD
-# Version 3.0.0, 24-Aug-2025, Dan K. Snelson (@dan-snelson)
+# Version 3.0.0, 26-Aug-2025, Dan K. Snelson (@dan-snelson)
 #   - First (attempt at a) MDM-agnostic release
-=======
-# Version 2.3.0, 26-Aug-2025, Dan K. Snelson (@dan-snelson)
-#   - Enhanced `operationMode` to verbosely execute when set to `debug` (Addresses Issue #28)
-#   - Adjusted GlobalProtect VPN check for IPv6
-#   - Enhanced `checkJssCertificateExpiration` function (Addresses Issue #27 via Pull Request #30; thanks, @theahadub and @ScottEKendall)
-#   - Extended Network Checks (Pull Request #31 addresses Issue #23; thanks big bunches, @tonyyo11!)
-#   - Added `organizationBrandingBannerURL` (thanks for the inspiration, @ScottEKendall!)
-#   - Adjusted `checkVPN` function to report "Unknown" for the catch-all condition of `vpnStatus`
-#   - Added "Connected" and "Disconnected" options to `checkVPN` function
-#   - Adjusted Palo Alto Networks GlobalProtect VPN Information
-#   - Fallback to a list o' preferred wireless networks when SSID is redacted (leverages a new space-separated list of SSIDs, `organizationSSID`)
->>>>>>> cb5a261c
 #
 ####################################################################################################
 
@@ -46,11 +33,7 @@
 export PATH=/usr/bin:/bin:/usr/sbin:/sbin:/usr/local/bin/
 
 # Script Version
-<<<<<<< HEAD
-scriptVersion="3.0.0b14"
-=======
-scriptVersion="2.3.0"
->>>>>>> cb5a261c
+scriptVersion="3.0.0b15"
 
 # Client-side Log
 scriptLog="/var/log/org.churchofjesuschrist.log"
