#!/bin/zsh --no-rcs
# shellcheck shell=bash

####################################################################################################
#
# Name: Mac Health Check
#
# Purpose: Provides users a "heads-up display" of critical computer health information via swiftDialog
#
# Information: https://snelson.us/mhc
#
# Inspired by:
#   - @talkingmoose and @robjschroeder
#
####################################################################################################
#
# HISTORY
#
# Version 2.0.0, 17-Jul-2025, Dan K. Snelson (@dan-snelson)
#   - Renamed "Computer Compliance" to "Mac Health Check" (thanks, @uurazzle and @scriptingosx!)
#
# Version 2.1.0, 21-Jul-2025, Dan K. Snelson (@dan-snelson)
#   - Added an `operationMode` of "debug" to specifically enable swiftDialog debugging
#   - Improved error handling for malformed `plistFilepath` variables (Addresses Issue #2)
#   - Updated overlayicon to be MDM-agnostic (Addresses Issue #3)
#   - Added Secure Token status check to `helpmessage` (Addresses Issue #4)
#   - Addition of Packet Firewall status check option (Pull Request #5; thanks, @HowardGMac!)
#   - Updated MHC_icon.png
#
####################################################################################################



####################################################################################################
#
# Global Variables
#
####################################################################################################

export PATH=/usr/bin:/bin:/usr/sbin:/sbin:/usr/local/bin/

# Script Version
scriptVersion="2.1.0b3"

# Client-side Log
scriptLog="/var/log/org.churchofjesuschrist.log"

# Elapsed Time
SECONDS="0"

# Paramter 4: Operation Mode [ test | debug | production ]
operationMode="${4:-"debug"}"

    # Enable `set -x` if operation mode is "test" or "debug" to help identify variable initialization issues (i.e., SSID)
    [[ "${operationMode}" == "test" || "${operationMode}" == "debug" ]] && set -x

# Parameter 5: Microsoft Teams or Slack Webhook URL [ Leave blank to disable (default) | https://microsoftTeams.webhook.com/URL | https://hooks.slack.com/services/URL ]
webhookURL="${5:-""}"



# # # # # # # # # # # # # # # # # # # # # # # # # # # # # # # # # # # # # # # # # # # # # # # # # #
# Organization Variables
# # # # # # # # # # # # # # # # # # # # # # # # # # # # # # # # # # # # # # # # # # # # # # # # # #

# Script Human-readable Name
humanReadableScriptName="Mac Health Check"

# Organization's Script Name
organizationScriptName="MHC"

# Organization's Overlayicon URL
organizationOverlayiconURL=""

# Organization's Color Scheme
organizationColorScheme="weight=semibold,colour1=#ef9d51,colour2=#ef7951"

# Organization's Kerberos Realm (leave blank to disable check)
kerberosRealm=""

# Organization's Firewall Type [socketfilterfw | pf]
organizationFirewall="socketfilterfw"

# "Anticipation" Duration (in seconds)
anticipationDuration="2"

# How many previous minor OS versions will be marked as compliant
previousMinorOS="2"

# Allowed minimum percentage of free disk space
allowedMinimumFreeDiskPercentage="10"

# Network Quality Test Maximum Age
# Leverages `date -v-`; One of either y, m, w, d, H, M or S
# must be used to specify which part of the date is to be adjusted
networkQualityTestMaximumAge="1H"

# Allowed number of uptime minutes
# - 1 day = 24 hours × 60 minutes/hour = 1,440 minutes
# - 7 days, multiply: 7 × 1,440 minutes = 10,080 minutes
allowedUptimeMinutes="10080"

# Should excessive uptime result in a "warning" or "error" ?
excessiveUptimeAlertStyle="warning"

# Completion Timer (in seconds)
completionTimer="60"



# # # # # # # # # # # # # # # # # # # # # # # # # # # # # # # # # # # # # # # # # # # # # # # # # #
# Jamf Pro Configuration Profile Variables
# # # # # # # # # # # # # # # # # # # # # # # # # # # # # # # # # # # # # # # # # # # # # # # # # #

# Organization's Client-side Jamf Pro Variables
jamfProVariables="org.churchofjesuschrist.jamfprovariables.plist"

# Property List File
plistFilepath="/Library/Managed Preferences/${jamfProVariables}"

if [[ -e "${plistFilepath}" ]]; then

    # Jamf Pro ID
    jamfProID=$( defaults read "${plistFilepath}" "Jamf Pro ID" 2>/dev/null )

    # Site Name
    jamfProSiteName=$( defaults read "${plistFilepath}" "Site Name" 2>/dev/null )

fi



# # # # # # # # # # # # # # # # # # # # # # # # # # # # # # # # # # # # # # # # # # # # # # # # # #
# Operating System Variables
# # # # # # # # # # # # # # # # # # # # # # # # # # # # # # # # # # # # # # # # # # # # # # # # # #

osVersion=$( sw_vers -productVersion )
osVersionExtra=$( sw_vers -productVersionExtra ) 
osBuild=$( sw_vers -buildVersion )
osMajorVersion=$( echo "${osVersion}" | awk -F '.' '{print $1}' )
if [[ -n $osVersionExtra ]] && [[ "${osMajorVersion}" -ge 13 ]]; then osVersion="${osVersion} ${osVersionExtra}"; fi
serialNumber=$( ioreg -rd1 -c IOPlatformExpertDevice | awk -F'"' '/IOPlatformSerialNumber/{print $4}' )
computerName=$( scutil --get ComputerName | /usr/bin/sed 's/’//' )
computerModel=$( sysctl -n hw.model )
localHostName=$( scutil --get LocalHostName )
batteryCycleCount=$( ioreg -r -c "AppleSmartBattery" | /usr/bin/grep '"CycleCount" = ' | /usr/bin/awk '{ print $3 }' | /usr/bin/sed s/\"//g )
ssid=$( system_profiler SPAirPortDataType | awk '/Current Network Information:/ { getline; print substr($0, 13, (length($0) - 13)); exit }' )
sshStatus=$( systemsetup -getremotelogin | awk -F ": " '{ print $2 }' )
networkTimeServer=$( systemsetup -getnetworktimeserver )
locationServices=$( defaults read /var/db/locationd/Library/Preferences/ByHost/com.apple.locationd LocationServicesEnabled )
locationServicesStatus=$( [ "${locationServices}" = "1" ] && echo "Enabled" || echo "Disabled" )
sudoStatus=$( visudo -c )
sudoAllLines=$( awk '/\(ALL\)/' /etc/sudoers | tr '\t\n#' ' ' )



# # # # # # # # # # # # # # # # # # # # # # # # # # # # # # # # # # # # # # # # # # # # # # # # # #
# Logged-in User Variables
# # # # # # # # # # # # # # # # # # # # # # # # # # # # # # # # # # # # # # # # # # # # # # # # # #

loggedInUser=$( echo "show State:/Users/ConsoleUser" | scutil | awk '/Name :/ { print $3 }' )
loggedInUserFullname=$( id -F "${loggedInUser}" )
loggedInUserFirstname=$( echo "$loggedInUserFullname" | sed -E 's/^.*, // ; s/([^ ]*).*/\1/' | sed 's/\(.\{25\}\).*/\1…/' | awk '{print ( $0 == toupper($0) ? toupper(substr($0,1,1))substr(tolower($0),2) : toupper(substr($0,1,1))substr($0,2) )}' )
loggedInUserID=$( id -u "${loggedInUser}" )
loggedInUserGroupMembership=$( id -Gn "${loggedInUser}" )
if [[ ${loggedInUserGroupMembership} == *"admin"* ]]; then localAdminWarning="WARNING: '$loggedInUser' IS A MEMBER OF 'admin'; "; fi
loggedInUserHomeDirectory=$( dscl . read "/Users/${loggedInUser}" NFSHomeDirectory | awk -F ' ' '{print $2}' )

# Secure Token Status
secureTokenStatus=$( sysadminctl -secureTokenStatus ${loggedInUser} 2>&1 )
case "${secureTokenStatus}" in
    *"ENABLED"*)    secureToken="Enabled"   ;;
    *"DISABLED"*)   secureToken="Disabled"  ;;
    *)              secureToken="Unknown"   ;;
esac

# Kerberos Single Sign-on Extension
if [[ -n "${kerberosRealm}" ]]; then
    /usr/bin/su \- "${loggedInUser}" -c "/usr/bin/app-sso -i ${kerberosRealm}" > /var/tmp/app-sso.plist
    ssoLoginTest=$( /usr/libexec/PlistBuddy -c "Print:login_date" /var/tmp/app-sso.plist 2>&1 )
    if [[ ${ssoLoginTest} == *"Does Not Exist"* ]]; then
        kerberosSSOeResult="${loggedInUser} NOT logged in"
    else
        username=$( /usr/libexec/PlistBuddy -c "Print:upn" /var/tmp/app-sso.plist | awk -F@ '{print $1}' )
        kerberosSSOeResult="${username}"
    fi
    /bin/rm -f /var/tmp/app-sso.plist
fi

# Platform Single Sign-on Extension
pssoeEmail=$( dscl . read /Users/"${loggedInUser}" dsAttrTypeStandard:AltSecurityIdentities 2>/dev/null | awk -F'SSO:' '/PlatformSSO/ {print $2}' )
if [[ -n "${pssoeEmail}" ]]; then
    platformSSOeResult="${pssoeEmail}"
else
    platformSSOeResult="${loggedInUser} NOT logged in"
fi

# Last modified time of user's Microsoft OneDrive sync file (thanks, @pbowden-msft!)
if [[ -d "${loggedInUserHomeDirectory}/Library/Application Support/OneDrive/settings/Business1/" ]]; then
    DataFile=$( ls -t "${loggedInUserHomeDirectory}"/Library/Application\ Support/OneDrive/settings/Business1/*.ini | head -n 1 )
    EpochTime=$( stat -f %m "$DataFile" )
    UTCDate=$( date -u -r $EpochTime '+%d-%b-%Y' )
    oneDriveSyncDate="${UTCDate}"
else
    oneDriveSyncDate="Not Configured"
fi

# Time Machine Backup Date
tmDestinationInfo=$( tmutil destinationinfo 2>/dev/null )
if [[ "${tmDestinationInfo}" == *"No destinations configured"* ]]; then
    tmStatus="Not configured"
    tmLastBackup=""
else
    tmDestinations=$( tmutil destinationinfo 2>/dev/null | grep "Name" | awk -F ':' '{print $NF}' | awk '{$1=$1};1')
    tmStatus="${tmDestinations//$'\n'/, }"

    tmBackupDates=$( tmutil latestbackup  2>/dev/null | awk -F "/" '{print $NF}' | cut -d'.' -f1 )
    if [[ -z $tmBackupDates ]]; then
        tmLastBackup="Last backup date(s) unknown; connect destination(s)"
    else
        tmLastBackup="; Date(s): ${tmBackupDates//$'\n'/, }"
    fi
fi



####################################################################################################
#
# Networking Variables
#
####################################################################################################

# # # # # # # # # # # # # # # # # # # # # # # # # # # # # # # # # # # # # # # # # # # # # # # # # #
# Wi-Fi IP Address
# # # # # # # # # # # # # # # # # # # # # # # # # # # # # # # # # # # # # # # # # # # # # # # # # #

networkServices=$( networksetup -listallnetworkservices | grep -v asterisk )

while IFS= read aService
do
    activePort=$( /usr/sbin/networksetup -getinfo "$aService" | /usr/bin/grep "IP address" | /usr/bin/grep -v "IPv6" )
    if [ "$activePort" != "" ] && [ "$activeServices" != "" ]; then
        activeServices="$activeServices\n$aService $activePort"
    elif [ "$activePort" != "" ] && [ "$activeServices" = "" ]; then
        activeServices="$aService $activePort"
    fi
done <<< "$networkServices"

wiFiIpAddress=$( echo "$activeServices" | /usr/bin/sed '/^$/d' | head -n 1)



# # # # # # # # # # # # # # # # # # # # # # # # # # # # # # # # # # # # # # # # # # # # # # # # # #
# Palo Alto Networks GlobalProtect VPN IP address
# # # # # # # # # # # # # # # # # # # # # # # # # # # # # # # # # # # # # # # # # # # # # # # # # #

globalProtectTest="/Applications/GlobalProtect.app"

if [[ -e "${globalProtectTest}" ]] ; then
    interface=$( ifconfig | grep -B1 "10\." | grep -oE '10\.[0-9]{1,3}\.[0-9]{1,3}\.[0-9]{1,3}' | head -1 )
    if [[ -z "$interface" ]]; then
        globalProtectStatus="Inactive"
    else
        globalProtectIP=$( ifconfig | grep "inet ${interface}" | awk '{ print $2 }' )
        globalProtectStatus="${globalProtectIP}"
    fi
else
    globalProtectStatus="GlobalProtect is NOT installed"
fi



####################################################################################################
#
# swiftDialog Variables
#
####################################################################################################

# # # # # # # # # # # # # # # # # # # # # # # # # # # # # # # # # # # # # # # # # # # # # # # # # #
# Dialog binary
# # # # # # # # # # # # # # # # # # # # # # # # # # # # # # # # # # # # # # # # # # # # # # # # # #

# swiftDialog Binary Path
dialogBinary="/usr/local/bin/dialog"

# Enable debugging options for swiftDialog
[[ "${operationMode}" == "debug" ]] && dialogBinary="${dialogBinary} --verbose --resizable --debug red"

# swiftDialog JSON File
dialogJSONFile=$( mktemp -u /var/tmp/dialogJSONFile_${organizationScriptName}.XXXX )

# swiftDialog Command File
dialogCommandFile=$( mktemp /var/tmp/dialogCommandFile_${organizationScriptName}.XXXX )

# Set Permissions on Dialog Command Files
chmod 644 "${dialogCommandFile}"

# The total number of steps for the progress bar, plus two (i.e., "progress: increment")
progressSteps="20"

# Set initial icon based on whether the Mac is a desktop or laptop
if system_profiler SPPowerDataType | grep -q "Battery Power"; then
    icon="SF=laptopcomputer.and.arrow.down,${organizationColorScheme}"
else
    icon="SF=desktopcomputer.and.arrow.down,${organizationColorScheme}"
fi

# Download the overlayicon from ${organizationOverlayiconURL}
curl -o "/var/tmp/overlayicon.png" "${organizationOverlayiconURL}" --silent --show-error --fail
if [[ "$?" -ne 0 ]]; then
    echo "Error: Failed to download the overlayicon from '${brandingImageURL}'."
    overlayicon="/System/Library/CoreServices/Finder.app"
else
    overlayicon="/var/tmp/overlayicon.png"
fi



# # # # # # # # # # # # # # # # # # # # # # # # # # # # # # # # # # # # # # # # # # # # # # # # # #
# IT Support Variables
# # # # # # # # # # # # # # # # # # # # # # # # # # # # # # # # # # # # # # # # # # # # # # # # # #

supportTeamName="IT Support"
supportTeamPhone="+1 (801) 555-1212"
supportTeamEmail="rescue@domain.org"
supportTeamWebsite="https://support.domain.org"
supportTeamHyperlink="[${supportTeamWebsite}](${supportTeamWebsite})"
supportKB="KB8675309"
infobuttonaction="https://servicenow.domain.org/support?id=kb_article_view&sysparm_article=${supportKB}"
supportKBURL="[${supportKB}](${infobuttonaction})"



# # # # # # # # # # # # # # # # # # # # # # # # # # # # # # # # # # # # # # # # # # # # # # # # # #
# Help Message Variables
# # # # # # # # # # # # # # # # # # # # # # # # # # # # # # # # # # # # # # # # # # # # # # # # # #

helpmessage="For assistance, please contact: **${supportTeamName}**<br>- **Telephone:** ${supportTeamPhone}<br>- **Email:** ${supportTeamEmail}<br>- **Website:** ${supportTeamWebsite}<br>- **Knowledge Base Article:** ${supportKBURL}<br><br>**User Information:**<br>- **Full Name:** ${loggedInUserFullname}<br>- **User Name:** ${loggedInUser}<br>- **User ID:** ${loggedInUserID}<br>- **Secure Token:** ${secureToken}<br>- **Location Services:** ${locationServicesStatus}<br>- **Microsoft OneDrive Sync Date:** ${oneDriveSyncDate}<br>- **Platform SSOe:** ${platformSSOeResult}<br><br>**Computer Information:**<br>- **macOS:** ${osVersion} (${osBuild})<br>- **Computer Name:** ${computerName}<br>- **Serial Number:** ${serialNumber}<br>- **Wi-Fi:** ${ssid}<br>- ${wiFiIpAddress}<br>- **VPN IP:** ${globalProtectStatus}<br><br>**Jamf Pro Information:**<br>- **Site:** ${jamfProSiteName}"

helpimage="qr=${infobuttonaction}"



# # # # # # # # # # # # # # # # # # # # # # # # # # # # # # # # # # # # # # # # # # # # # # # # # #
# Main Dialog Window
# # # # # # # # # # # # # # # # # # # # # # # # # # # # # # # # # # # # # # # # # # # # # # # # # #

dialogJSON='
{
    "commandfile" : "'"${dialogCommandFile}"'",
    "ontop" : true,
    "moveable" : true,
    "windowbuttons" : "min",
    "quitkey" : "k",
    "title" : "'"${humanReadableScriptName} (${scriptVersion})"'",
    "icon" : "'"${icon}"'",
    "overlayicon" : "'"${overlayicon}"'",
    "message" : "none",
    "iconsize" : "198.0",
    "infobox" : "**User:** '"{userfullname}"'<br><br>**Computer Model:** '"{computermodel}"'<br><br>**Serial Number:** '"{serialnumber}"' ",
    "infobuttontext" : "'"${supportKB}"'",
    "infobuttonaction" : "'"${infobuttonaction}"'",
    "button1text" : "Wait",
    "button1disabled" : "true",
    "helpmessage" : "'"${helpmessage}"'",
    "helpimage" : "'"${helpimage}"'",
    "position" : "center",
    "progress" :  "'"${progressSteps}"'",
    "progresstext" : "Please wait …",
    "height" : "750",
    "width" : "900",
    "messagefont" : "size=14",
    "titlefont" : "shadow=true, size=24",
    "listitem" : [
        {"title" : "macOS Version", "subtitle" : "Organizational standards are the current and immediately previous versions of macOS", "icon" : "SF=01.circle.fill,'"${organizationColorScheme}"'", "status" : "pending", "statustext" : "Pending …"},
        {"title" : "Available Updates", "subtitle" : "Keep your Mac up-to-date to ensure its security and performance", "icon" : "SF=02.circle.fill,'"${organizationColorScheme}"'", "status" : "pending", "statustext" : "Pending …"},
        {"title" : "System Integrity Protection", "subtitle" : "System Integrity Protection (SIP) in macOS protects the entire system by preventing the execution of unauthorized code.", "icon" : "SF=03.circle.fill,'"${organizationColorScheme}"'", "status" : "pending", "statustext" : "Pending …"},
        {"title" : "Firewall", "subtitle" : "The built-in macOS firewall helps protect your Mac from unauthorized access.", "icon" : "SF=04.circle.fill,'"${organizationColorScheme}"'", "status" : "pending", "statustext" : "Pending …"},
        {"title" : "FileVault Encryption", "subtitle" : "FileVault is built-in to macOS and provides full-disk encryption to help prevent unauthorized access to your Mac", "icon" : "SF=05.circle.fill,'"${organizationColorScheme}"'", "status" : "pending", "statustext" : "Pending …"},
        {"title" : "Last Reboot", "subtitle" : "Restart your Mac regularly — at least once a week — can help resolve many common issues", "icon" : "SF=06.circle.fill,'"${organizationColorScheme}"'", "status" : "pending", "statustext" : "Pending …"},
        {"title" : "Free Disk Space", "subtitle" : "See KB0080685 Disk Usage to help identify the 50 largest directories", "icon" : "SF=07.circle.fill,'"${organizationColorScheme}"'", "status" : "pending", "statustext" : "Pending …"},
        {"title" : "MDM Profile", "subtitle" : "The presence of the Jamf Pro MDM profile helps ensure your Mac is enrolled", "icon" : "SF=08.circle.fill,'"${organizationColorScheme}"'", "status" : "pending", "statustext" : "Pending …"},
        {"title" : "MDM Certficate Expiration", "subtitle" : "Validate the expiration date of the Jamf Pro MDM certficate", "icon" : "SF=09.circle.fill,'"${organizationColorScheme}"'", "status" : "pending", "statustext" : "Pending …"},
        {"title" : "Apple Push Notification service", "subtitle" : "Validate communication between Apple, Jamf Pro and your Mac", "icon" : "SF=10.circle.fill,'"${organizationColorScheme}"'", "status" : "pending", "statustext" : "Pending …"},
        {"title" : "Jamf Pro Check-In", "subtitle" : "Your Mac should check-in with the Jamf Pro MDM server multiple times each day", "icon" : "SF=11.circle.fill,'"${organizationColorScheme}"'", "status" : "pending", "statustext" : "Pending …"},
        {"title" : "Jamf Pro Inventory", "subtitle" : "Your Mac should submit its inventory to the Jamf Pro MDM server daily", "icon" : "SF=12.circle.fill,'"${organizationColorScheme}"'", "status" : "pending", "statustext" : "Pending …"},
        {"title" : "BeyondTrust Privilege Management", "subtitle" : "Privilege Management for Mac pairs powerful least-privilege management and application control", "icon" : "SF=13.circle.fill,'"${organizationColorScheme}"'", "status" : "pending", "statustext" : "Pending …"},
        {"title" : "Cisco Umbrella", "subtitle" : "Cisco Umbrella combines multiple security functions so you can extend data protection anywhere.", "icon" : "SF=14.circle.fill,'"${organizationColorScheme}"'", "status" : "pending", "statustext" : "Pending …"},
        {"title" : "CrowdStrike Falcon", "subtitle" : "Technology, intelligence, and expertise come together in CrowdStrike Falcon to deliver security that works.", "icon" : "SF=15.circle.fill,'"${organizationColorScheme}"'", "status" : "pending", "statustext" : "Pending …"},
        {"title" : "Palo Alto GlobalProtect", "subtitle" : "Virtual Private Network (VPN) connection to Church headquarters", "icon" : "SF=16.circle.fill,'"${organizationColorScheme}"'", "status" : "pending", "statustext" : "Pending …"},
        {"title" : "Network Quality Test", "subtitle" : "Various networking-related tests of your Mac’s Internet connection", "icon" : "SF=17.circle.fill,'"${organizationColorScheme}"'", "status" : "pending", "statustext" : "Pending …"},
        {"title" : "Computer Inventory", "subtitle" : "The listing of your Mac’s apps and settings", "icon" : "SF=18.circle.fill,'"${organizationColorScheme}"'", "status" : "pending", "statustext" : "Pending …"}
    ]
}
'

echo "${dialogJSON}" > "${dialogJSONFile}"



####################################################################################################
#
# Functions
#
####################################################################################################

# # # # # # # # # # # # # # # # # # # # # # # # # # # # # # # # # # # # # # # # # # # # # # # # # #
# Client-side Logging
# # # # # # # # # # # # # # # # # # # # # # # # # # # # # # # # # # # # # # # # # # # # # # # # # #

function updateScriptLog() {
    echo "${organizationScriptName} ($scriptVersion): $( date +%Y-%m-%d\ %H:%M:%S ) - ${1}" | tee -a "${scriptLog}"
}

function preFlight()    { updateScriptLog "[PRE-FLIGHT]      ${1}"; }
function logComment()   { updateScriptLog "                  ${1}"; }
function notice()       { updateScriptLog "[NOTICE]          ${1}"; }
function info()         { updateScriptLog "[INFO]            ${1}"; }
function errorOut()     { updateScriptLog "[ERROR]           ${1}"; }
function error()        { updateScriptLog "[ERROR]           ${1}"; let errorCount++; }
function warning()      { updateScriptLog "[WARNING]         ${1}"; let errorCount++; }
function fatal()        { updateScriptLog "[FATAL ERROR]     ${1}"; exit 1; }
function quitOut()      { updateScriptLog "[QUIT]            ${1}"; }



# # # # # # # # # # # # # # # # # # # # # # # # # # # # # # # # # # # # # # # # # # # # # # # # # #
# Update the running dialog
# # # # # # # # # # # # # # # # # # # # # # # # # # # # # # # # # # # # # # # # # # # # # # # # # #

function dialogUpdate(){
    sleep 0.3
    echo "$1" >> "$dialogCommandFile"
}



# # # # # # # # # # # # # # # # # # # # # # # # # # # # # # # # # # # # # # # # # # # # # # # # # #
# Run command as logged-in user (thanks, @scriptingosx!)
# # # # # # # # # # # # # # # # # # # # # # # # # # # # # # # # # # # # # # # # # # # # # # # # # #

function runAsUser() {

    info "Run \"$@\" as \"$loggedInUserID\" … "
    launchctl asuser "$loggedInUserID" sudo -u "$loggedInUser" "$@"

}



# # # # # # # # # # # # # # # # # # # # # # # # # # # # # # # # # # # # # # # # # # # # # # # # # #
# Parse JSON via osascript and JavaScript
# # # # # # # # # # # # # # # # # # # # # # # # # # # # # # # # # # # # # # # # # # # # # # # # # #

function get_json_value() {
    JSON="$1" osascript -l 'JavaScript' \
        -e 'const env = $.NSProcessInfo.processInfo.environment.objectForKey("JSON").js' \
        -e "JSON.parse(env).$2"
}



# # # # # # # # # # # # # # # # # # # # # # # # # # # # # # # # # # # # # # # # # # # # # # # # # #
# Webhook Message (Microsoft Teams or Slack) (thanks, @robjschroeder! and @TechTrekkie!)
# # # # # # # # # # # # # # # # # # # # # # # # # # # # # # # # # # # # # # # # # # # # # # # # # #

function webHookMessage() {

    jamfProURL=$(/usr/bin/defaults read /Library/Preferences/com.jamfsoftware.jamf.plist jss_url)

    jamfProComputerURL="${jamfProURL}computers.html?query=${serialNumber}&queryType=COMPUTERS"

    if [[ $webhookURL == *"slack"* ]]; then
        
        info "Generating Slack Message …"
        
        webHookdata=$(cat <<EOF
        {
            "blocks": [
                {
                    "type": "header",
                    "text": {
                        "type": "plain_text",
                        "text": "Mac Health Check: '${webhookStatus}'",
                        "emoji": true
                    }
                },
                {
                    "type": "section",
                    "fields": [
                        {
                            "type": "mrkdwn",
                            "text": "*Computer Name:*\n$( scutil --get ComputerName )"
                        },
                        {
                            "type": "mrkdwn",
                            "text": "*Serial:*\n${serialNumber}"
                        },
                        {
                            "type": "mrkdwn",
                            "text": "*Timestamp:*\n${timestamp}"
                        },
                        {
                            "type": "mrkdwn",
                            "text": "*User:*\n${loggedInUser}"
                        },
                        {
                            "type": "mrkdwn",
                            "text": "*OS Version:*\n${osVersion} (${osBuild})"
                        },
                        {
                            "type": "mrkdwn",
                            "text": "*Health Failures:*\n${overallHealth%%; }"
                        }
                    ]
                },
                {
                    "type": "actions",
                    "elements": [
                        {
                            "type": "button",
                            "text": {
                                "type": "plain_text",
                                "text": "View in Jamf Pro"
                                },
                            "style": "primary",
                            "url": "${jamfProComputerURL}"
                        }
                    ]
                }
            ]
        }
EOF
)

        # Send the message to Slack
        info "Send the message to Slack …"
        info "${webHookdata}"
        
        # Submit the data to Slack
        /usr/bin/curl -sSX POST -H 'Content-type: application/json' --data "${webHookdata}" $webhookURL 2>&1
        
        webhookResult="$?"
        info "Slack Webhook Result: ${webhookResult}"
        
    else
        
        info "Generating Microsoft Teams Message …"

        webHookdata=$(cat <<EOF
        {
            "type": "message",
            "attachments": [
                {
                    "contentType": "application/vnd.microsoft.card.adaptive",
                    "contentUrl": null,
                    "content": {
                        "type": "AdaptiveCard",
                        "body": [
                            {
                                "type": "TextBlock",
                                "size": "Large",
                                "weight": "Bolder",
                                "text": "Mac Health Check: ${webhookStatus}"
                            },
                            {
                                "type": "ColumnSet",
                                "columns": [
                                    {
                                        "type": "Column",
                                        "items": [
                                            {
                                                "type": "Image",
                                                "url": "https://usw2.ics.services.jamfcloud.com/icon/hash_38a7af6b0231e76e3f4842ee3c8a18fb8b1642750f6a77385eff96707124e1fb",
                                                "altText": "Mac Health Check",
                                                "size": "Small"
                                            }
                                        ],
                                        "width": "auto"
                                    },
                                    {
                                        "type": "Column",
                                        "items": [
                                            {
                                                "type": "TextBlock",
                                                "weight": "Bolder",
                                                "text": "$( scutil --get ComputerName )",
                                                "wrap": true
                                            },
                                            {
                                                "type": "TextBlock",
                                                "spacing": "None",
                                                "text": "${serialNumber}",
                                                "isSubtle": true,
                                                "wrap": true
                                            }
                                        ],
                                        "width": "stretch"
                                    }
                                ]
                            },
                            {
                                "type": "FactSet",
                                "facts": [
                                    {
                                        "title": "Timestamp",
                                        "value": "${timestamp}"
                                    },
                                    {
                                        "title": "User",
                                        "value": "${loggedInUser}"
                                    },
                                    {
                                        "title": "Operating System",
                                        "value": "${osVersion} (${osBuild})"
                                    },
                                    {
                                        "title": "Health Failures",
                                        "value": "${overallHealth%%; }"
                                    }
                                ]
                            }
                        ],
                        "actions": [
                            {
                                "type": "Action.OpenUrl",
                                "title": "View in Jamf Pro",
                                "url": "${jamfProComputerURL}"
                            }
                        ],
                        "$schema": "http://adaptivecards.io/schemas/adaptive-card.json",
                        "version": "1.2"
                    }
                }
            ]
        }
EOF
)

    # Send the message to Microsoft Teams
    info "Send the message Microsoft Teams …"
    # info "${webHookdata}"

    curl --silent \
        --request POST \
        --url "${webhookURL}" \
        --header 'Content-Type: application/json' \
        --data "${webHookdata}" \
        --output /dev/null
    
    webhookResult="$?"
    info "Microsoft Teams Webhook Result: ${webhookResult}"
    
    fi
    
}



# # # # # # # # # # # # # # # # # # # # # # # # # # # # # # # # # # # # # # # # # # # # # # # # # #
# Quit Script (thanks, @bartreadon!)
# # # # # # # # # # # # # # # # # # # # # # # # # # # # # # # # # # # # # # # # # # # # # # # # # #

function quitScript() {

    quitOut "Exiting …"

    notice "${localAdminWarning}User: ${loggedInUserFullname} (${loggedInUser}) [${loggedInUserID}] ${loggedInUserGroupMembership}; sudo Check: ${sudoStatus}; sudoers: ${sudoAllLines}; Kerberos SSOe: ${kerberosSSOeResult}; Platform SSOe: ${platformSSOeResult}; Location Services: ${locationServicesStatus}; SSH: ${sshStatus}; Microsoft OneDrive Sync Date: ${oneDriveSyncDate}; Time Machine Backup Date: ${tmStatus} ${tmLastBackup}; Battery Cycle Count: ${batteryCycleCount}; Wi-Fi: ${ssid}; ${wiFiIpAddress}; VPN IP: ${globalProtectStatus}; ${networkTimeServer}; Jamf Pro ID: ${jamfProID}; Site: ${jamfProSiteName}"

    if [[ -n "${overallHealth}" ]]; then
        dialogUpdate "icon: SF=xmark.circle.fill,weight=bold,colour1=#BB1717,colour2=#F31F1F"
        dialogUpdate "title: Computer Unhealthy (as of $( date '+%Y-%m-%d-%H%M%S' ))"
        if [[ -n "${webhookURL}" ]]; then
            info "Sending webhook message"
            webhookStatus="Failures Detected"
            webHookMessage
        fi
        errorOut "${overallHealth%%; }"
        exitCode="1"
    else
        dialogUpdate "icon: SF=checkmark.circle.fill,weight=bold,colour1=#00ff44,colour2=#075c1e"
        dialogUpdate "title: Computer Healthy (as of $( date '+%Y-%m-%d-%H%M%S' ))"
    fi

    dialogUpdate "progress: 100"
    dialogUpdate "progresstext: Elapsed Time: $(printf '%dh:%dm:%ds\n' $((SECONDS/3600)) $((SECONDS%3600/60)) $((SECONDS%60)))"
    dialogUpdate "button1text: Close"
    dialogUpdate "button1: enable"
    
    sleep "${anticipationDuration}"

    # Progress countdown (thanks, @samg and @bartreadon!)
    dialogUpdate "progress: reset"
    while true; do
        if [[ ${completionTimer} -lt ${progressSteps} ]]; then
            dialogUpdate "progress: ${completionTimer}"
        fi
        dialogUpdate "progresstext: Closing automatically in ${completionTimer} seconds …"
        sleep 1
        ((completionTimer--))
        if [[ ${completionTimer} -lt 0 ]]; then break; fi;
        if ! kill -0 "${dialogPID}" 2>/dev/null; then break; fi;
    done
    dialogUpdate "quit:"

    # Remove the dialog command file
    rm -rf "${dialogCommandFile}"

    # Remove the dialog JSON file
    rm -rf "${dialogJSONFile}"

    # Remove overlay icon
    if [[ -f "${overlayicon}" ]] && [[ "${overlayicon}" != "/System/Library/CoreServices/Finder.app" ]]; then
        rm -rf "${overlayicon}"
    fi

    # Remove default dialog.log
    rm -rf /var/tmp/dialog.log

    notice "Total Elapsed Time: $(printf '%dh:%dm:%ds\n' $((SECONDS/3600)) $((SECONDS%3600/60)) $((SECONDS%60)))"

    quitOut "Goodbye!"

    exit "${exitCode}"

}



# # # # # # # # # # # # # # # # # # # # # # # # # # # # # # # # # # # # # # # # # # # # # # # # # #
# Kill a specified process (thanks, @grahampugh!)
# # # # # # # # # # # # # # # # # # # # # # # # # # # # # # # # # # # # # # # # # # # # # # # # # #

function killProcess() {
    process="$1"
    if process_pid=$( pgrep -a "${process}" 2>/dev/null ) ; then
        info "Attempting to terminate the '$process' process …"
        info "(Termination message indicates success.)"
        kill "$process_pid" 2> /dev/null
        if pgrep -a "$process" >/dev/null ; then
            error "'$process' could not be terminated."
        fi
    else
        info "The '$process' process isn’t running."
    fi
}



####################################################################################################
#
# Pre-flight Checks
#
####################################################################################################

# # # # # # # # # # # # # # # # # # # # # # # # # # # # # # # # # # # # # # # # # # # # # # # # # #
# Pre-flight Check: Client-side Logging
# # # # # # # # # # # # # # # # # # # # # # # # # # # # # # # # # # # # # # # # # # # # # # # # # #

if [[ ! -f "${scriptLog}" ]]; then
    touch "${scriptLog}"
    if [[ -f "${scriptLog}" ]]; then
        preFlight "Created specified scriptLog: ${scriptLog}"
    else
        fatal "Unable to create specified scriptLog '${scriptLog}'; exiting.\n\n(Is this script running as 'root' ?)"
    fi
else
    # preFlight "Specified scriptLog '${scriptLog}' exists; writing log entries to it"
fi



# # # # # # # # # # # # # # # # # # # # # # # # # # # # # # # # # # # # # # # # # # # # # # # # # #
# Pre-flight Check: Logging Preamble
# # # # # # # # # # # # # # # # # # # # # # # # # # # # # # # # # # # # # # # # # # # # # # # # # #

preFlight "\n\n###\n# $humanReadableScriptName (${scriptVersion})\n# https://snelson.us/mhc\n###\n"
preFlight "Initiating …"



# # # # # # # # # # # # # # # # # # # # # # # # # # # # # # # # # # # # # # # # # # # # # # # # # #
# Pre-flight Check: Computer Information
# # # # # # # # # # # # # # # # # # # # # # # # # # # # # # # # # # # # # # # # # # # # # # # # # #

preFlight "${computerName} (S/N ${serialNumber})"
preFlight "${loggedInUserFullname} (${loggedInUser}) [${loggedInUserID}]" 



# # # # # # # # # # # # # # # # # # # # # # # # # # # # # # # # # # # # # # # # # # # # # # # # # #
# Pre-flight Check: Confirm script is running as root
# # # # # # # # # # # # # # # # # # # # # # # # # # # # # # # # # # # # # # # # # # # # # # # # # #

if [[ $(id -u) -ne 0 ]]; then
    fatal "This script must be run as root; exiting."
fi



# # # # # # # # # # # # # # # # # # # # # # # # # # # # # # # # # # # # # # # # # # # # # # # # # #
# Pre-flight Check: Confirm jamf.log exists
# # # # # # # # # # # # # # # # # # # # # # # # # # # # # # # # # # # # # # # # # # # # # # # # # #

if [[ ! -f "/private/var/log/jamf.log" ]]; then
    fatal "jamf.log missing; exiting."
fi



# # # # # # # # # # # # # # # # # # # # # # # # # # # # # # # # # # # # # # # # # # # # # # # # # #
# Pre-flight Check: Validate / install swiftDialog (Thanks big bunches, @acodega!)
# # # # # # # # # # # # # # # # # # # # # # # # # # # # # # # # # # # # # # # # # # # # # # # # # #

function dialogInstall() {

    # Get the URL of the latest PKG From the Dialog GitHub repo
    dialogURL=$(curl -L --silent --fail "https://api.github.com/repos/swiftDialog/swiftDialog/releases/latest" | awk -F '"' "/browser_download_url/ && /pkg\"/ { print \$4; exit }")

    # Expected Team ID of the downloaded PKG
    expectedDialogTeamID="PWA5E9TQ59"

    preFlight "Installing swiftDialog..."

    # Create temporary working directory
    workDirectory=$( /usr/bin/basename "$0" )
    tempDirectory=$( /usr/bin/mktemp -d "/private/tmp/$workDirectory.XXXXXX" )

    # Download the installer package
    /usr/bin/curl --location --silent "$dialogURL" -o "$tempDirectory/Dialog.pkg"

    # Verify the download
    teamID=$(spctl -a -vv -t install "$tempDirectory/Dialog.pkg" 2>&1 | awk '/origin=/ {print $NF }' | tr -d '()')

    # Install the package if Team ID validates
    if [[ "$expectedDialogTeamID" == "$teamID" ]]; then

        installer -pkg "$tempDirectory/Dialog.pkg" -target /
        sleep 2
        dialogVersion=$( /usr/local/bin/dialog --version )
        preFlight "swiftDialog version ${dialogVersion} installed; proceeding..."

    else

        # Display a so-called "simple" dialog if Team ID fails to validate
        osascript -e 'display dialog "Please advise your Support Representative of the following error:\r\r• Dialog Team ID verification failed\r\r" with title "Mac Health Check Error" buttons {"Close"} with icon caution'
        completionActionOption="Quit"
        exitCode="1"
        quitScript

    fi

    # Remove the temporary working directory when done
    /bin/rm -Rf "$tempDirectory"

}



function dialogCheck() {

    # Check for Dialog and install if not found
    if [ ! -e "/Library/Application Support/Dialog/Dialog.app" ]; then

        preFlight "swiftDialog not found. Installing..."
        dialogInstall

    else

        dialogVersion=$(/usr/local/bin/dialog --version)
        if [[ "${dialogVersion}" < "${swiftDialogMinimumRequiredVersion}" ]]; then
            
            preFlight "swiftDialog version ${dialogVersion} found but swiftDialog ${swiftDialogMinimumRequiredVersion} or newer is required; updating..."
            dialogInstall
            
        else

        preFlight "swiftDialog version ${dialogVersion} found; proceeding..."

        fi
    
    fi

}

dialogCheck



# # # # # # # # # # # # # # # # # # # # # # # # # # # # # # # # # # # # # # # # # # # # # # # # # #
# Pre-flight Check: Forcible-quit for all other running dialogs
# # # # # # # # # # # # # # # # # # # # # # # # # # # # # # # # # # # # # # # # # # # # # # # # # #

preFlight "Forcible-quit for all other running dialogs …"
killProcess "Dialog"



# # # # # # # # # # # # # # # # # # # # # # # # # # # # # # # # # # # # # # # # # # # # # # # # # #
# Pre-flight Check: Complete
# # # # # # # # # # # # # # # # # # # # # # # # # # # # # # # # # # # # # # # # # # # # # # # # # #

preFlight "Complete"



####################################################################################################
#
# Health Check Functions
#
####################################################################################################

# # # # # # # # # # # # # # # # # # # # # # # # # # # # # # # # # # # # # # # # # # # # # # # # # #
# Compliant OS Version (thanks, @robjschroeder!)
# # # # # # # # # # # # # # # # # # # # # # # # # # # # # # # # # # # # # # # # # # # # # # # # # #

function checkOS() {

    local humanReadableCheckName="macOS Version"
    notice "Check ${humanReadableCheckName} …"

    dialogUpdate "icon: SF=pencil.and.list.clipboard,${organizationColorScheme}"
    dialogUpdate "listitem: index: ${1}, status: wait, statustext: Checking …"
    dialogUpdate "progress: increment"
    dialogUpdate "progresstext: Comparing installed OS version with compliant version …"

    sleep "${anticipationDuration}"

    if [[ "${osBuild}" =~ [a-zA-Z]$ ]]; then

        logComment "OS Build, ${osBuild}, ends with a letter; skipping"
        osResult="Beta macOS ${osVersion} (${osBuild})"
        dialogUpdate "listitem: index: ${1}, status: error, statustext: ${osResult}"
        warning "${osResult}"
    
    else

        # logComment "OS Build, ${osBuild}, ends with a number; proceeding …"

        # N-rule variable [How many previous minor OS path versions will be marked as compliant]
        n="${previousMinorOS}"

        # URL to the online JSON data
        online_json_url="https://sofafeed.macadmins.io/v1/macos_data_feed.json"
        user_agent="SOFA-Jamf-EA-macOSVersionCheck/1.0"

        # local store
        json_cache_dir="/private/tmp/sofa"
        json_cache="$json_cache_dir/macos_data_feed.json"
        etag_cache="$json_cache_dir/macos_data_feed_etag.txt"

        # ensure local cache folder exists
        /bin/mkdir -p "$json_cache_dir"

        # check local vs online using etag
        if [[ -f "$etag_cache" && -f "$json_cache" ]]; then
            # logComment "e-tag stored, will download only if e-tag doesn’t match"
            etag_old=$(/bin/cat "$etag_cache")
            /usr/bin/curl --compressed --silent --etag-compare "$etag_cache" --etag-save "$etag_cache" --header "User-Agent: $user_agent" "$online_json_url" --output "$json_cache"
            etag_new=$(/bin/cat "$etag_cache")
            if [[ "$etag_old" == "$etag_new" ]]; then
                # logComment "Cached ETag matched online ETag - cached json file is up to date"
            else
                # logComment "Cached ETag did not match online ETag, so downloaded new SOFA json file"
            fi
        else
            # logComment "No e-tag cached, proceeding to download SOFA json file"
            /usr/bin/curl --compressed --location --max-time 3 --silent --header "User-Agent: $user_agent" "$online_json_url" --etag-save "$etag_cache" --output "$json_cache"
        fi

        # 1. Get model (DeviceID)
        model=$(sysctl -n hw.model)
        # logComment "Model Identifier: $model"

        # check that the model is virtual or is in the feed at all
        if [[ $model == "VirtualMac"* ]]; then
            model="Macmini9,1"
        elif ! grep -q "$model" "$json_cache"; then
            warning "Unsupported Hardware"
            # return 1
        fi

        # 2. Get current system OS
        system_version=$( /usr/bin/sw_vers -productVersion )
        system_os=$(cut -d. -f1 <<< "$system_version")
        # system_version="15.3"
        # logComment "System Version: $system_version"

        if [[ $system_version == *".0" ]]; then
            system_version=${system_version%.0}
            logComment "Corrected System Version: $system_version"
        fi

        # exit if less than macOS 12
        if [[ "$system_os" -lt 12 ]]; then
            osResult="Unsupported macOS"
            result "$osResult"
            dialogUpdate "listitem: index: 1, status: fail, statustext: $osResult"
            # return 1
        fi

        # 3. Identify latest compatible major OS
        latest_compatible_os=$(/usr/bin/plutil -extract "Models.$model.SupportedOS.0" raw -expect string "$json_cache" | /usr/bin/head -n 1)
        # logComment "Latest Compatible macOS: $latest_compatible_os"

        # 4. Get OSVersions.Latest.ProductVersion
        latest_version_match=false
        security_update_within_30_days=false
        n_rule=false

        for i in {0..3}; do
            os_version=$(/usr/bin/plutil -extract "OSVersions.$i.OSVersion" raw "$json_cache" | /usr/bin/head -n 1)

            if [[ -z "$os_version" ]]; then
                break
            fi

            latest_product_version=$(/usr/bin/plutil -extract "OSVersions.$i.Latest.ProductVersion" raw "$json_cache" | /usr/bin/head -n 1)

            if [[ "$latest_product_version" == "$system_version" ]]; then
                latest_version_match=true
                break
            fi

            num_security_releases=$(/usr/bin/plutil -extract "OSVersions.$i.SecurityReleases" raw "$json_cache" | xargs | awk '{ print $1}' )

            if [[ -n "$num_security_releases" ]]; then
                for ((j=0; j<num_security_releases; j++)); do
                    security_release_product_version=$(/usr/bin/plutil -extract "OSVersions.$i.SecurityReleases.$j.ProductVersion" raw "$json_cache" | /usr/bin/head -n 1)
                    if [[ "${system_version}" == "${security_release_product_version}" ]]; then
                        security_release_date=$(/usr/bin/plutil -extract "OSVersions.$i.SecurityReleases.$j.ReleaseDate" raw "$json_cache" | /usr/bin/head -n 1)
                        security_release_date_epoch=$(date -jf "%Y-%m-%dT%H:%M:%SZ" "$security_release_date" +%s)
                        days_ago_30=$(date -v-30d +%s)

                        if [[ $security_release_date_epoch -ge $days_ago_30 ]]; then
                            security_update_within_30_days=true
                        fi
                        if (( $j <= "$n" )); then
                            n_rule=true
                        fi
                    fi
                done
            fi
        done

        if [[ "$latest_version_match" == true ]] || [[ "$security_update_within_30_days" == true ]] || [[ "$n_rule" == true ]]; then
            osResult="macOS ${osVersion} (${osBuild})"
            dialogUpdate "listitem: index: ${1}, status: success, statustext: ${osResult}"
            info "${osResult}"
        else
            osResult="macOS ${osVersion} (${osBuild})"
            dialogUpdate "listitem: index: ${1}, status: fail, statustext: ${osResult}"
            errorOut "${osResult}"
            overallHealth+="${humanReadableCheckName}; "
        fi

    fi

}



# # # # # # # # # # # # # # # # # # # # # # # # # # # # # # # # # # # # # # # # # # # # # # # # # #
# Check Available Software Updates
# # # # # # # # # # # # # # # # # # # # # # # # # # # # # # # # # # # # # # # # # # # # # # # # # #

function checkAvailableSoftwareUpdates() {

    local humanReadableCheckName="Available Software Updates"
    notice "Check ${humanReadableCheckName} …"

    dialogUpdate "icon: SF=arrow.trianglehead.2.clockwise,${organizationColorScheme}"
    dialogUpdate "listitem: index: ${1}, status: wait, statustext: Checking …"
    dialogUpdate "progress: increment"
    dialogUpdate "progresstext: Determining ${humanReadableCheckName} status …"

    sleep "${anticipationDuration}"

    mdmClientAvailableOSUpdates=$( /usr/libexec/mdmclient AvailableOSUpdates | head -n 5 )
    if [[ "${mdmClientAvailableOSUpdates}" == *"OS Update Item"* ]]; then
        notice "MDM Client Available OS Updates"
        info "${mdmClientAvailableOSUpdates}"
    fi

    recommendedUpdates=$( /usr/libexec/PlistBuddy -c "Print :RecommendedUpdates:0" /Library/Preferences/com.apple.SoftwareUpdate.plist 2>/dev/null )
    if [[ -n "${recommendedUpdates}" ]]; then

        SUListRaw=$( softwareupdate --list --include-config-data 2>&1 )

        case "${SUListRaw}" in

            *"Can’t connect"* )
                availableSoftwareUpdates="Can’t connect to the Software Update server"
                dialogUpdate "listitem: index: ${1}, status: fail, statustext: ${availableSoftwareUpdates}"
                errorOut "${humanReadableCheckName}: ${availableSoftwareUpdates}"
                overallHealth+="${humanReadableCheckName}; "
                ;;

            *"The operation couldn’t be completed."* )
                availableSoftwareUpdates="The operation couldn’t be completed."
                dialogUpdate "listitem: index: ${1}, status: fail, statustext: ${availableSoftwareUpdates}"
                errorOut "${humanReadableCheckName}: ${availableSoftwareUpdates}"
                overallHealth+="${humanReadableCheckName}; "
                ;;

            *"Deferred: YES"* )
                availableSoftwareUpdates="Deferred software available."
                dialogUpdate "listitem: index: ${1}, status: error, statustext: ${availableSoftwareUpdates}"
                warning "${humanReadableCheckName}: ${availableSoftwareUpdates}"
                ;;

            *"No new software available."* )
                availableSoftwareUpdates="No new software available."
                dialogUpdate "listitem: index: ${1}, status: success, statustext: ${availableSoftwareUpdates}"
                info "${humanReadableCheckName}: ${availableSoftwareUpdates}"
                ;;

            * )
                SUList=$( echo "${SUListRaw}" | grep "*" | sed "s/\* Label: //g" | sed "s/,*$//g" )
                availableSoftwareUpdates="${SUList}"
                dialogUpdate "listitem: index: ${1}, status: error, statustext: ${availableSoftwareUpdates}"
                warning "${humanReadableCheckName}: ${availableSoftwareUpdates}"
                ;;

        esac

    else

        availableSoftwareUpdates="None"
        dialogUpdate "listitem: index: ${1}, status: success, statustext: ${availableSoftwareUpdates}"
        info "${humanReadableCheckName}: ${availableSoftwareUpdates}"

    fi

}



# # # # # # # # # # # # # # # # # # # # # # # # # # # # # # # # # # # # # # # # # # # # # # # # # #
# Check System Integrity Protection
# # # # # # # # # # # # # # # # # # # # # # # # # # # # # # # # # # # # # # # # # # # # # # # # # #

function checkSIP() {

    local humanReadableCheckName="System Integrity Protection"
    notice "Check ${humanReadableCheckName} …"

    dialogUpdate "icon: SF=checkmark.shield.fill,${organizationColorScheme}"
    dialogUpdate "listitem: index: ${1}, status: wait, statustext: Checking …"
    dialogUpdate "progress: increment"
    dialogUpdate "progresstext: Determining ${humanReadableCheckName} status …"

    sleep "${anticipationDuration}"

    sipCheck=$( csrutil status )

    case ${sipCheck} in

        *"enabled"* ) 
            dialogUpdate "listitem: index: ${1}, status: success, statustext: Enabled"
            info "${humanReadableCheckName}: Enabled"
            ;;

        * )
            dialogUpdate "listitem: index: ${1}, status: fail, statustext: Failed"
            errorOut "${humanReadableCheckName} (${1})"
            overallHealth+="${humanReadableCheckName}; "
            ;;

    esac

}



# # # # # # # # # # # # # # # # # # # # # # # # # # # # # # # # # # # # # # # # # # # # # # # # # #
# Check Firewall
# # # # # # # # # # # # # # # # # # # # # # # # # # # # # # # # # # # # # # # # # # # # # # # # # #

function checkFirewall() {

    local humanReadableCheckName="Firewall"
    notice "Check ${humanReadableCheckName} …"

    dialogUpdate "icon: SF=firewall.fill,${organizationColorScheme}"
    dialogUpdate "listitem: index: ${1}, status: wait, statustext: Checking …"
    dialogUpdate "progress: increment"
    dialogUpdate "progresstext: Determining ${humanReadableCheckName} status …"

    sleep "${anticipationDuration}"

    if [[ "$organizationFirewall" == "socketfilterfw" ]]; then
        firewallCheck=$( /usr/libexec/ApplicationFirewall/socketfilterfw --getglobalstate )
    elif [[ "$organizationFirewall" == "pf" ]]; then
        firewallCheck=$( /sbin/pfctl -s info )
    fi

    case ${firewallCheck} in

<<<<<<< HEAD
        *"enabled"* | *"Enabled"* )
=======
        *"enabled"* | *"Enabled"*  | *"is blocking"*) 
>>>>>>> 2529c36b
            dialogUpdate "listitem: index: ${1}, status: success, statustext: Enabled"
            info "${humanReadableCheckName}: Enabled"
            ;;

        *  )
            dialogUpdate "listitem: index: ${1}, status: fail, statustext: Failed"
            errorOut "${humanReadableCheckName}: Failed"
            overallHealth+="${humanReadableCheckName}; "
            ;;

    esac

}



# # # # # # # # # # # # # # # # # # # # # # # # # # # # # # # # # # # # # # # # # # # # # # # # # #
# Check Uptime
# # # # # # # # # # # # # # # # # # # # # # # # # # # # # # # # # # # # # # # # # # # # # # # # # #

function checkUptime() {

    local humanReadableCheckName="Uptime"
    notice "Check ${humanReadableCheckName} …"

    dialogUpdate "icon: SF=stopwatch,${organizationColorScheme}"
    dialogUpdate "listitem: index: ${1}, status: wait, statustext: Checking …"
    dialogUpdate "progress: increment"
    dialogUpdate "progresstext: Calculating time since last reboot …"

    sleep "${anticipationDuration}"

    timestamp="$( date '+%Y-%m-%d-%H%M%S' )"
    lastBootTime=$( sysctl kern.boottime | awk -F'[ |,]' '{print $5}' )
    currentTime=$( date +"%s" )
    upTimeRaw=$((currentTime-lastBootTime))
    upTimeMin=$((upTimeRaw/60))
    upTimeHours=$((upTimeMin/60))
    uptimeDays=$( uptime | awk '{ print $4 }' | sed 's/,//g' )
    uptimeNumber=$( uptime | awk '{ print $3 }' | sed 's/,//g' )

    if [[ "${uptimeDays}" = "day"* ]]; then
        if [[ "${uptimeNumber}" -gt 1 ]]; then
            uptimeHumanReadable="${uptimeNumber} days"
        else
            uptimeHumanReadable="${uptimeNumber} day"
        fi
    elif [[ "${uptimeDays}" == "mins"* ]]; then
        uptimeHumanReadable="${uptimeNumber} mins"
    else
        uptimeHumanReadable="${uptimeNumber} (HH:MM)"
    fi

    if [[ "${upTimeMin}" -gt "${allowedUptimeMinutes}" ]]; then

        case ${excessiveUptimeAlertStyle} in

            "warning" ) 
                dialogUpdate "listitem: index: ${1}, status: error, statustext: ${uptimeHumanReadable}"
                warning "${humanReadableCheckName}: ${uptimeHumanReadable}"
                ;;

            "error" | * )
                dialogUpdate "listitem: index: ${1}, status: fail, statustext: ${uptimeHumanReadable}"
                errorOut "${humanReadableCheckName}: ${uptimeHumanReadable}"
                overallHealth+="${humanReadableCheckName}; "
                ;;

        esac
    
    else
    
        dialogUpdate "listitem: index: ${1}, status: success, statustext: ${uptimeHumanReadable}"
        info "${humanReadableCheckName}: ${uptimeHumanReadable}"
    
    fi

}



# # # # # # # # # # # # # # # # # # # # # # # # # # # # # # # # # # # # # # # # # # # # # # # # # #
# Check Free Disk Space
# # # # # # # # # # # # # # # # # # # # # # # # # # # # # # # # # # # # # # # # # # # # # # # # # #

function checkFreeDiskSpace() {

    local humanReadableCheckName="Free Disk Space"
    notice "Check ${humanReadableCheckName} …"

    dialogUpdate "icon: SF=externaldrive.fill.badge.checkmark,${organizationColorScheme}"
    dialogUpdate "listitem: index: ${1}, status: wait, statustext: Checking …"
    dialogUpdate "progress: increment"
    dialogUpdate "progresstext: Determining ${humanReadableCheckName} status …"

    sleep "${anticipationDuration}"

    freeSpace=$( diskutil info / | grep -E 'Free Space|Available Space|Container Free Space' | awk -F ":\s*" '{ print $2 }' | awk -F "(" '{ print $1 }' | xargs )
    freeBytes=$( diskutil info / | grep -E 'Free Space|Available Space|Container Free Space' | awk -F "(\\\(| Bytes\\\))" '{ print $2 }' )
    diskBytes=$( diskutil info / | grep -E 'Total Space' | awk -F "(\\\(| Bytes\\\))" '{ print $2 }' )
    freePercentage=$( echo "scale=2; ( $freeBytes * 100 ) / $diskBytes" | bc )
    diskSpace="$freeSpace free (${freePercentage}% available)"

    diskMessage="${humanReadableCheckName}: ${diskSpace}"

    if [[ "${freePercentage}" < "${allowedMinimumFreeDiskPercentage}" ]]; then

        dialogUpdate "listitem: index: ${1}, status: fail, statustext: ${diskSpace}"
        errorOut "${humanReadableCheckName}: ${diskSpace}"
        overallHealth+="${humanReadableCheckName}; "

    else

        dialogUpdate "listitem: index: ${1}, status: success, statustext: ${diskSpace}"
        info "${humanReadableCheckName}: ${diskSpace}"

    fi

}



# # # # # # # # # # # # # # # # # # # # # # # # # # # # # # # # # # # # # # # # # # # # # # # # # #
# Check the status of the Jamf Pro MDM Profile
# # # # # # # # # # # # # # # # # # # # # # # # # # # # # # # # # # # # # # # # # # # # # # # # # #

function checkJamfProMdmProfile() {

    local humanReadableCheckName="Jamf Pro MDM Profile"
    notice "Check ${humanReadableCheckName} …"

    dialogUpdate "icon: SF=gear.badge,${organizationColorScheme}"
    dialogUpdate "listitem: index: ${1}, status: wait, statustext: Checking …"
    dialogUpdate "progress: increment"
    dialogUpdate "progresstext: Determining ${humanReadableCheckName} status …"

    sleep "${anticipationDuration}"

    mdmProfileTest=$( profiles list -all | grep "00000000-0000-0000-A000-4A414D460003" )

    if [[ -n "${mdmProfileTest}" ]]; then

        dialogUpdate "listitem: index: ${1}, status: success, statustext: Installed"
        info "${humanReadableCheckName}: Installed"

    else

        dialogUpdate "listitem: index: ${1}, status: fail, statustext: NOT Installed"
        errorOut "${humanReadableCheckName} (${1})"
        overallHealth+="${humanReadableCheckName}; "

    fi

}



# # # # # # # # # # # # # # # # # # # # # # # # # # # # # # # # # # # # # # # # # # # # # # # # # #
# Check Apple Push Notification service (thanks, @isaacatmann!)
# # # # # # # # # # # # # # # # # # # # # # # # # # # # # # # # # # # # # # # # # # # # # # # # # #

function checkAPNs() {

    local humanReadableCheckName="Apple Push Notification service"
    notice "Check ${humanReadableCheckName} …"

    dialogUpdate "icon: SF=wave.3.up.circle.fill,${organizationColorScheme}"
    dialogUpdate "listitem: index: ${1}, status: wait, statustext: Checking …"
    dialogUpdate "progress: increment"
    dialogUpdate "progresstext: Determining ${humanReadableCheckName} status …"

    sleep "${anticipationDuration}"

    apnsCheck=$( command log show --last 24h --predicate 'subsystem == "com.apple.ManagedClient" && (eventMessage CONTAINS[c] "Received HTTP response (200) [Acknowledged" || eventMessage CONTAINS[c] "Received HTTP response (200) [NotNow")' | tail -1 | cut -d '.' -f 1 )

    if [[ "${apnsCheck}" == *"Timestamp"* ]] || [[ -z "${apnsCheck}" ]]; then

        dialogUpdate "listitem: index: ${1}, status: fail, statustext: Failed"
        errorOut "${humanReadableCheckName} (${1}): ${apnsCheck}"
        overallHealth+="${humanReadableCheckName}; "

    else

        apnsStatusEpoch=$( date -j -f "%Y-%m-%d %H:%M:%S" "${apnsCheck}" +"%s" )
        apnsStatus=$( date -r "${apnsStatusEpoch}" "+%A %-l:%M %p" )
        dialogUpdate "listitem: index: ${1}, status: success, statustext: ${apnsStatus}"
        info "${humanReadableCheckName}: ${apnsCheck}"

    fi

}



# # # # # # # # # # # # # # # # # # # # # # # # # # # # # # # # # # # # # # # # # # # # # # # # # #
# Check the expiration date of the JSS Built-in Certificate Authority (thanks, @isaacatmann!)
# # # # # # # # # # # # # # # # # # # # # # # # # # # # # # # # # # # # # # # # # # # # # # # # # #

function checkJssCertificateExpiration() {

    local humanReadableCheckName="JSS Built-in Certificate Authority"
    notice "Check the expiration date of the ${humanReadableCheckName} …"

    dialogUpdate "icon: SF=mail.and.text.magnifyingglass,${organizationColorScheme}"
    dialogUpdate "listitem: index: ${1}, status: wait, statustext: Checking …"
    dialogUpdate "progress: increment"
    dialogUpdate "progresstext: Determining MDM Certificate expiration date …"

    sleep "${anticipationDuration}"

    identities=( $( security find-identity -v /Library/Keychains/System.keychain | awk '{print $3}' | tr -d '"' | head -n 1 ) )
    now_seconds=$( date +%s )

    if [[ "${identities}" != "identities" ]]; then

        for i in $identities; do
            if [[ $(security find-certificate -c "$i" | grep issu | tr -d '"') == *"JSS BUILT-IN CERTIFICATE AUTHORITY"* ]] || [[ $(security find-certificate -c "$i" | grep issu | tr -d '"') == *"JSS Built-in Certificate Authority"* ]]; then
                expiry=$(security find-certificate -c "$i" -p | openssl x509 -noout -enddate | cut -f2 -d"=")
                expirationDateFormatted=$( date -j -f "%b %d %H:%M:%S %Y GMT" "${expiry}" "+%d-%b-%Y" )
                date_seconds=$(date -j -f "%b %d %T %Y %Z" "$expiry" +%s)
                if (( date_seconds > now_seconds )); then
                    dialogUpdate "listitem: index: ${1}, status: success, statustext: ${expirationDateFormatted}"
                    info "${humanReadableCheckName} Expiration: ${expirationDateFormatted}"
                else
                    dialogUpdate "listitem: index: ${1}, status: fail, statustext: ${expirationDateFormatted}"
                    errorOut "${humanReadableCheckName} Expiration: ${expirationDateFormatted}"
                    overallHealth+="${humanReadableCheckName}; "
                fi
            fi
        done
    
    else

        expirationDateFormatted="NOT Installed"
        dialogUpdate "listitem: index: ${1}, status: fail, statustext: ${expirationDateFormatted}"
        errorOut "${humanReadableCheckName} Expiration: ${expirationDateFormatted}"
        overallHealth+="${humanReadableCheckName}; "

    fi

}



# # # # # # # # # # # # # # # # # # # # # # # # # # # # # # # # # # # # # # # # # # # # # # # # # #
# Check Last Jamf Pro Check-In (thanks, @jordywitteman!)
# # # # # # # # # # # # # # # # # # # # # # # # # # # # # # # # # # # # # # # # # # # # # # # # # #

function checkJamfProCheckIn() {

    local humanReadableCheckName="Last Jamf Pro check-in"
    notice "Checking ${humanReadableCheckName} …"

    dialogUpdate "icon: SF=dot.radiowaves.left.and.right,${organizationColorScheme}"
    dialogUpdate "listitem: index: ${1}, status: wait, statustext: Checking …"
    dialogUpdate "progress: increment"
    dialogUpdate "progresstext: Determining ${humanReadableCheckName} …"

    sleep "${anticipationDuration}"

    # Enable 24 hour clock format (12 hour clock enabled by default)
    twenty_four_hour_format="false"

    # Number of seconds since action last occurred (86400 = 1 day)
    check_in_time_old=86400      # 1 day
    check_in_time_aging=28800    # 8 hours

    last_check_in_time=$(grep "Checking for policies triggered by \"recurring check-in\"" "/private/var/log/jamf.log" | tail -n 1 | awk '{ print $2,$3,$4 }')

    # Convert last Jamf Pro check-in time to epoch
    last_check_in_time_epoch=$(date -j -f "%b %d %T" "${last_check_in_time}" +"%s")
    time_since_check_in_epoch=$(($currentTimeEpoch-$last_check_in_time_epoch))

    # Convert last Jamf Pro epoch to something easier to read
    if [[ "${twenty_four_hour_format}" == "true" ]]; then
        # Outputs 24 hour clock format
        last_check_in_time_human_reable=$(date -r "${last_check_in_time_epoch}" "+%A %H:%M")
    else
        # Outputs 12 hour clock format
        last_check_in_time_human_reable=$(date -r "${last_check_in_time_epoch}" "+%A %-l:%M %p")
    fi

    # Set status indicator for last check-in
    if [ ${time_since_check_in_epoch} -ge ${check_in_time_old} ]; then
        # check_in_status_indicator="🔴"
        dialogUpdate "listitem: index: ${1}, status: fail, statustext: ${last_check_in_time_human_reable}"
        errorOut "${humanReadableCheckName}: ${last_check_in_time_human_reable}"
        overallHealth+="${humanReadableCheckName}; "
    elif [ ${time_since_check_in_epoch} -ge ${check_in_time_aging} ]; then
        # check_in_status_indicator="🟠"
        dialogUpdate "listitem: index: ${1}, status: error, statustext: ${last_check_in_time_human_reable}"
        warning "${humanReadableCheckName}: ${last_check_in_time_human_reable}"
        overallHealth+="${humanReadableCheckName}; "
    elif [ ${time_since_check_in_epoch} -lt ${check_in_time_aging} ]; then
        # check_in_status_indicator="🟢"
        dialogUpdate "listitem: index: ${1}, status: success, statustext: ${last_check_in_time_human_reable}"
        info "${humanReadableCheckName}: ${last_check_in_time_human_reable}"
    fi

}



# # # # # # # # # # # # # # # # # # # # # # # # # # # # # # # # # # # # # # # # # # # # # # # # # #
# Check Last Jamf Pro Inventory Update (thanks, @jordywitteman!)
# # # # # # # # # # # # # # # # # # # # # # # # # # # # # # # # # # # # # # # # # # # # # # # # # #

function checkJamfProInventory() {

    local humanReadableCheckName="Last Jamf Pro inventory update"
    notice "Check ${humanReadableCheckName} …"

    dialogUpdate "icon: SF=checklist,${organizationColorScheme}"
    dialogUpdate "listitem: index: ${1}, status: wait, statustext: Checking …"
    dialogUpdate "progress: increment"
    dialogUpdate "progresstext: Determining ${humanReadableCheckName} …"

    sleep "${anticipationDuration}"

    # Enable 24 hour clock format (12 hour clock enabled by default)
    twenty_four_hour_format="false"

    # Number of seconds since action last occurred (86400 = 1 day)
    inventory_time_old=604800    # 1 week
    inventory_time_aging=259200  # 3 days

    # Get last Jamf Pro inventory time from jamf.log
    last_inventory_time=$(grep "Removing existing launchd task /Library/LaunchDaemons/com.jamfsoftware.task.bgrecon.plist..." "/private/var/log/jamf.log" | tail -n 1 | awk '{ print $2,$3,$4 }')

    # Convert last Jamf Pro inventory time to epoch
    last_inventory_time_epoch=$(date -j -f "%b %d %T" "${last_inventory_time}" +"%s")
    time_since_inventory_epoch=$(($currentTimeEpoch-$last_inventory_time_epoch))

    # Convert last Jamf Pro epoch to something easier to read
    if [[ "${twenty_four_hour_format}" == "true" ]]; then
        # Outputs 24 hour clock format
        last_inventory_time_human_reable=$(date -r "${last_inventory_time_epoch}" "+%A %H:%M")
    else
        # Outputs 12 hour clock format
        last_inventory_time_human_reable=$(date -r "${last_inventory_time_epoch}" "+%A %-l:%M %p")
    fi

    #set status indicator for last inventory
    if [ ${time_since_inventory_epoch} -ge ${inventory_time_old} ]; then
        # inventory_status_indicator="🔴"
        dialogUpdate "listitem: index: ${1}, status: fail, statustext: ${last_inventory_time_human_reable}"
        errorOut "${humanReadableCheckName}: ${last_inventory_time_human_reable}"
        overallHealth+="${humanReadableCheckName}; "
    elif [ ${time_since_inventory_epoch} -ge ${inventory_time_aging} ]; then
        # inventory_status_indicator="🟠"
        dialogUpdate "listitem: index: ${1}, status: error, statustext: ${last_inventory_time_human_reable}"
        warning "${humanReadableCheckName}: ${last_inventory_time_human_reable}"
        overallHealth+="${humanReadableCheckName}; "
    elif [ ${time_since_inventory_epoch} -lt ${inventory_time_aging} ]; then
        # inventory_status_indicator="🟢"
        dialogUpdate "listitem: index: ${1}, status: success, statustext: ${last_inventory_time_human_reable}"
        info "${humanReadableCheckName}: ${last_inventory_time_human_reable}"
    fi

}



# # # # # # # # # # # # # # # # # # # # # # # # # # # # # # # # # # # # # # # # # # # # # # # # # #
# Check FileVault
# # # # # # # # # # # # # # # # # # # # # # # # # # # # # # # # # # # # # # # # # # # # # # # # # #

function checkFileVault() {

    local humanReadableCheckName="FileVault"
    notice "Check ${humanReadableCheckName} …"

    dialogUpdate "icon: SF=lock.laptopcomputer,${organizationColorScheme}"
    dialogUpdate "listitem: index: ${1}, status: wait, statustext: Checking …"
    dialogUpdate "progress: increment"
    dialogUpdate "progresstext: Determining ${humanReadableCheckName} status …"

    sleep "${anticipationDuration}"

    fileVaultCheck=$( fdesetup isactive )

    if [[ -f /Library/Preferences/com.apple.fdesetup.plist ]] || [[ "$fileVaultCheck" == "true" ]]; then

        fileVaultStatus=$( fdesetup status -extended -verbose 2>&1 )

        case ${fileVaultStatus} in

            *"FileVault is On."* ) 
                dialogUpdate "listitem: index: ${1}, status: success, statustext: Enabled"
                info "${humanReadableCheckName}: Enabled"
                ;;

            *"Deferred enablement appears to be active for user"* )
                dialogUpdate "listitem: index: ${1}, status: success, statustext: Enabled (next login)"
                warning "${humanReadableCheckName}: Enabled (next login)"
                ;;

            *  )
                dialogUpdate "listitem: index: ${1}, status: error, statustext: Failed"
                errorOut "${humanReadableCheckName} (${1})"
                overallHealth+="${humanReadableCheckName}; "
                ;;

        esac

    else

        dialogUpdate "listitem: index: ${1}, status: error, statustext: Failed"
        errorOut "${humanReadableCheckName} (${1})"
        overallHealth+="${humanReadableCheckName}; "

    fi

}



# # # # # # # # # # # # # # # # # # # # # # # # # # # # # # # # # # # # # # # # # # # # # # # # # #
# Check External Validation (where Parameter 2 represents the Jamf Pro Policy Custom Trigger)
# # # # # # # # # # # # # # # # # # # # # # # # # # # # # # # # # # # # # # # # # # # # # # # # # #

function checkExternal() {

    trigger="${2}"
    appPath="${3}"
    appDisplayName=$(basename "${appPath}" .app)

    notice "External Check: ${appPath} …"

    dialogUpdate "icon: ${appPath}"
    dialogUpdate "listitem: index: ${1}, status: wait, statustext: Checking …"
    dialogUpdate "progress: increment"
    dialogUpdate "progresstext: Determining status of ${appDisplayName} …"

    # sleep "${anticipationDuration}"

    externalValidation=$( /usr/local/bin/jamf policy -event $trigger | grep "Script result:" )

    case ${externalValidation} in

        *"Failed"* )
            dialogUpdate "listitem: index: ${1}, status: fail, statustext: Failed"
            errorOut "${appDisplayName} Failed"
            overallHealth+="${appDisplayName}; "
            ;;

        *"Running"* ) 
            dialogUpdate "listitem: index: ${1}, status: success, statustext: Running"
            info "${appDisplayName} running"
            ;;

        *"Error"* | * )
            dialogUpdate "listitem: index: ${1}, status: error, statustext: Error"
            errorOut "${appDisplayName} Error"
            overallHealth+="${appDisplayName}; "
            ;;

    esac

}



# # # # # # # # # # # # # # # # # # # # # # # # # # # # # # # # # # # # # # # # # # # # # # # # # #
# Check Network Quality
# # # # # # # # # # # # # # # # # # # # # # # # # # # # # # # # # # # # # # # # # # # # # # # # # #

function checkNetworkQuality() {

    local humanReadableCheckName="Network Quality"
    notice "Check ${humanReadableCheckName} …"    

    dialogUpdate "icon: SF=gauge.with.dots.needle.67percent,${organizationColorScheme}"
    dialogUpdate "listitem: index: ${1}, status: wait, statustext: Checking …"
    dialogUpdate "progress: increment"
    dialogUpdate "progresstext: Determining ${humanReadableCheckName} …"

    # sleep "${anticipationDuration}"

    networkQualityTestFile="/var/tmp/networkQualityTest"

    if [[ -e "${networkQualityTestFile}" ]]; then

        networkQualityTestFileCreationEpoch=$( stat -f "%m" "${networkQualityTestFile}" )
        networkQualityTestMaximumEpoch=$( date -v-"${networkQualityTestMaximumAge}" +%s )

        if [[ "${networkQualityTestFileCreationEpoch}" -gt "${networkQualityTestMaximumEpoch}" ]]; then

            info "Using cached ${humanReadableCheckName} Test"
            testStatus="(cached)"

        else

            unset testStatus
            info "Removing cached result …"
            rm "${networkQualityTestFile}"
            info "Starting ${humanReadableCheckName} Test …"
            networkQuality -s -v -c > "${networkQualityTestFile}"
            info "Completed ${humanReadableCheckName} Test"

        fi

    else

        info "Starting ${humanReadableCheckName} Test …"
        networkQuality -s -v -c > "${networkQualityTestFile}"
        info "Completed ${humanReadableCheckName} Test"

    fi

    networkQualityTest=$( < "${networkQualityTestFile}" )

    case "${osVersion}" in

        11* ) 
            dlThroughput="N/A; macOS ${osVersion}"
            dlResponsiveness="N/A; macOS ${osVersion}"
            ;;

        * )
            dlThroughput=$( get_json_value "$networkQualityTest" "dl_throughput" )
            dlResponsiveness=$( get_json_value "$networkQualityTest" "dl_responsiveness" )
            ;;

    esac

    mbps=$( echo "scale=2; ( $dlThroughput / 1000000 )" | bc )
    dialogUpdate "listitem: index: ${1}, status: success, statustext: ${mbps} Mbps ${testStatus}"
    info "Download: ${mbps} Mbps, Responsiveness: ${dlResponsiveness}; "

    dialogUpdate "icon: ${icon}"

}



# # # # # # # # # # # # # # # # # # # # # # # # # # # # # # # # # # # # # # # # # # # # # # # # # #
# Update Computer Inventory
# # # # # # # # # # # # # # # # # # # # # # # # # # # # # # # # # # # # # # # # # # # # # # # # # #

function updateComputerInventory() {

    notice "Updating Computer Inventory …"

    dialogUpdate "icon: SF=pencil.and.list.clipboard,${organizationColorScheme}"
    dialogUpdate "listitem: index: ${1}, status: wait, statustext: Updating …"
    dialogUpdate "progress: increment"
    dialogUpdate "progresstext: Updating Computer Inventory …"

    if [[ "${operationMode}" == "production" ]]; then

        jamf recon # -verbose

    else

        sleep "${anticipationDuration}"

    fi

    dialogUpdate "listitem: index: ${1}, status: success, statustext: Updated"

}



####################################################################################################
#
# Program
#
####################################################################################################

# # # # # # # # # # # # # # # # # # # # # # # # # # # # # # # # # # # # # # # # # # # # # # # # # #
# Create Dialog
# # # # # # # # # # # # # # # # # # # # # # # # # # # # # # # # # # # # # # # # # # # # # # # # # #

notice "Current Elapsed Time: $(printf '%dh:%dm:%ds\n' $((SECONDS/3600)) $((SECONDS%3600/60)) $((SECONDS%60)))"

eval ${dialogBinary} --jsonfile ${dialogJSONFile} &
dialogPID=$!
info "Dialog PID: ${dialogPID}"

dialogUpdate "progresstext: Initializing …"

# Band-Aid for macOS 15+ `withAnimation` SwiftUI bug
dialogUpdate "list: hide"
dialogUpdate "list: show"



# # # # # # # # # # # # # # # # # # # # # # # # # # # # # # # # # # # # # # # # # # # # # # # # # #
# Health Checks (where "n" represents the listitem order)
# # # # # # # # # # # # # # # # # # # # # # # # # # # # # # # # # # # # # # # # # # # # # # # # # #


if [[ "${operationMode}" == "production" ]]; then

    # Production Mode

    checkOS "0"
    checkAvailableSoftwareUpdates "1"
    checkSIP "2"
    checkFirewall "3"
    checkFileVault "4"
    checkUptime "5"
    checkFreeDiskSpace "6"
    checkJamfProMdmProfile "7"
    checkJssCertificateExpiration "8"
    checkAPNs "9"
    checkJamfProCheckIn "10"
    checkJamfProInventory "11"
    checkExternal "12" "symvBeyondTrustPMfM" "/Applications/PrivilegeManagement.app"
    checkExternal "13" "symvCiscoUmbrella" "/Applications/Cisco/Cisco Secure Client.app"
    checkExternal "14" "symvCrowdStrikeFalcon" "/Applications/Falcon.app"
    checkExternal "15" "symvGlobalProtect" "/Applications/GlobalProtect.app"
    checkNetworkQuality "16"
    updateComputerInventory "17"

    dialogUpdate "icon: ${icon}"
    dialogUpdate "progresstext: Final Analysis …"

    sleep "${anticipationDuration}"

else

    # Non-production Mode

    dialogUpdate "title: ${humanReadableScriptName} (${scriptVersion}) [Operation Mode: ${operationMode}]"

    listitemLength=$(get_json_value "${dialogJSON}" "listitem.length")

    for (( i=0; i<listitemLength; i++ )); do

        notice "[Operation Mode: ${operationMode}] Check ${i} …"

        dialogUpdate "icon: SF=${i}.square,${organizationColorScheme}"
        dialogUpdate "listitem: index: ${i}, status: wait, statustext: Checking …"
        dialogUpdate "progress: increment"
        dialogUpdate "progresstext: [Operation Mode: ${operationMode}] • Item No. ${i} …"

        # sleep "${anticipationDuration}"

        ###
        #
        # START EXAMPLE
        #
        #   Check-specific
        #
        #   code
        #
        #   goes
        #
        #   here
        #
        # END EXAMPLE
        #
        ###

        dialogUpdate "listitem: index: ${i}, status: success, statustext: ${operationMode}"

    done

    dialogUpdate "icon: ${icon}"
    dialogUpdate "progresstext: Final Analysis …"

    sleep "${anticipationDuration}"

fi



# # # # # # # # # # # # # # # # # # # # # # # # # # # # # # # # # # # # # # # # # # # # # # # # # #
# Quit Script
# # # # # # # # # # # # # # # # # # # # # # # # # # # # # # # # # # # # # # # # # # # # # # # # # #

quitScript<|MERGE_RESOLUTION|>--- conflicted
+++ resolved
@@ -27,6 +27,15 @@
 #   - Addition of Packet Firewall status check option (Pull Request #5; thanks, @HowardGMac!)
 #   - Updated MHC_icon.png
 #
+# Version 2.1.0, 23-Jul-2025, Dan K. Snelson (@dan-snelson)
+#   - Added an `operationMode` of "debug" to specifically enable swiftDialog debugging
+#   - Improved error handling for malformed `plistFilepath` variables (Addresses Issue #2)
+#   - Updated overlayicon to be MDM-agnostic (Addresses Issue #3)
+#   - Added Secure Token status check to `helpmessage` (Addresses Issue #4)
+#   - Addition of Packet Firewall status check option (Pull Request #5; thanks, @HowardGMac!)
+#   - Updated MHC_icon.png
+#   - Update Firewall Cases to include one for State 2 (Pull Request #8; thanks, @mam5hs!)
+#
 ####################################################################################################
 
 
@@ -40,7 +49,7 @@
 export PATH=/usr/bin:/bin:/usr/sbin:/sbin:/usr/local/bin/
 
 # Script Version
-scriptVersion="2.1.0b3"
+scriptVersion="2.1.0b4"
 
 # Client-side Log
 scriptLog="/var/log/org.churchofjesuschrist.log"
@@ -1197,16 +1206,12 @@
 
     case ${firewallCheck} in
 
-<<<<<<< HEAD
-        *"enabled"* | *"Enabled"* )
-=======
-        *"enabled"* | *"Enabled"*  | *"is blocking"*) 
->>>>>>> 2529c36b
+        *"enabled"* | *"Enabled"* | *"is blocking"* ) 
             dialogUpdate "listitem: index: ${1}, status: success, statustext: Enabled"
             info "${humanReadableCheckName}: Enabled"
             ;;
 
-        *  )
+        * )
             dialogUpdate "listitem: index: ${1}, status: fail, statustext: Failed"
             errorOut "${humanReadableCheckName}: Failed"
             overallHealth+="${humanReadableCheckName}; "
