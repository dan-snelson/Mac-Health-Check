--- conflicted
+++ resolved
@@ -2,22 +2,16 @@
 
 ## CHANGELOG
 
-<<<<<<< HEAD
-### 3.0.0 (11-Sep-2025)
+### 3.0.0 (18-Sep-2025)
 - First (attempt at a) MDM-agnostic release
-- Add System Memory and System Storage capacity information (Pull Request #36; thanks again, @HowardGMac!)
-- Updated SSID (thanks, ZP!)
-=======
+
 ### 2.4.0 (18-Sep-2025)
 - Updated SSID code (thanks, ZP!)
 - Added troubleshooting code for common JSON issues
 - Additional troubleshooting tweaks
-- Updates to leverage new features of swiftDialog 3.0.0
+- Updates to leverage new features of [swiftDialog 3.0.0](https://github.com/swiftDialog/swiftDialog/releases/tag/v3.0.0Preview2)
 - Updated `listitem` icon colour to reflect status
-- Updated `checkOS` function
-- Visually enchanced `listitem` error and failure statuses
 - Added Organization's Color Schemes based on light or dark mode (Pull Request #37; thanks, @AndrewMBarnett!)
->>>>>>> 3d5854fe
 
 ### 2.3.0 (26-Aug-2025)
 - Enhanced `operationMode` to verbosely execute when set to `debug` (Addresses Issue #28)
