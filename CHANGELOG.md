--- conflicted
+++ resolved
@@ -2,14 +2,10 @@
 
 ## CHANGELOG
 
-<<<<<<< HEAD
-### 3.0.0 (19-Aug-2025)
+### 3.0.0 (20-Aug-2025)
 - First (attempt at a) MDM-agnostic release
 
-### 2.3.0 (19-Aug-2025)
-=======
 ### 2.3.0 (20-Aug-2025)
->>>>>>> d6c16411
 - Enhanced `operationMode` to verbosely execute when set to `debug` (Addresses Issue #28)
 - Adjusted GlobalProtect VPN check for IPv6
 - Enhanced `checkJssCertificateExpiration` function (Addresses Issue #27 via Pull Request #30; thanks, @theahadub and @ScottEKendall)
