--- conflicted
+++ resolved
@@ -96,12 +96,7 @@
 - Wi-FI IP Address
 - VPN IP Address
 
-<<<<<<< HEAD
-#### Jamf Pro Information***
-=======
 #### Jamf Pro Information**
-- Jamf Pro Computer ID
->>>>>>> abd452c9
 - Site
 
 ***[Payload Variables for Configuration Profiles](https://learn.jamf.com/en-US/bundle/jamf-pro-documentation-11.18.0/page/Computer_Configuration_Profiles.html#ariaid-title2)
